use super::conv_config::Conv2dConfig;
use crate::ops::cpu::kernels::iconv_kernels::iconv2d_full_oc_kernel_dispatch;
use crate::ops::cpu::kernels::iconv_kernels::iconv2d_remain_oc_kernel_dispatch;
use crate::tensor_base::_Tensor;
use crate::SIMD_WIDTH;
use rayon::prelude::*;
use tensor_common::err_handler::ErrHandler;
use tensor_common::err_handler::ErrHandler::InvalidInputShape;
use tensor_common::pointer::Pointer;
use tensor_traits::CommonBounds;
use tensor_traits::TensorCreator;
use tensor_traits::TensorInfo;
use tensor_types::into_scalar::IntoScalar;
use tensor_types::type_promote::NormalOut;
use tensor_types::vectors::traits::*;

impl<T> _Tensor<T>
    where
        T: CommonBounds + IntoScalar<T> + NormalOut<Output = T>,
        T::Vec: VecTrait<T> + Copy + Init<T> + Send + Sync + VecCommon + NormalOut<Output = T::Vec>
{
    /// Performs a 2D convolution operation on the input tensor.
    ///
    /// This method applies a 2D convolution operation on the tensor using the specified kernel,
    /// strides (steps), padding, and dilation factors. It optionally accepts a configuration (`Conv2dConfig`)
    /// to fine-tune the performance, such as optimizing for cache usage and block sizes.
    ///
    /// # Arguments
    ///
    /// * `kernels` - A reference to the tensor representing the convolution kernels (filters).
    ///   The size of the kernel tensor determines the spatial dimensions of the convolution operation.
    /// * `steps` - A 2-element array specifying the stride (step size) of the convolution along the height and width dimensions.
    /// * `padding` - A 2-element array of tuples representing the padding for the height and width dimensions.
    ///   Each tuple specifies the amount of padding added before and after the data along the respective axis.
    /// * `dilation` - A 2-element array specifying the dilation factor for the convolution along the height and width dimensions.
    ///   Dilation allows the kernel to be applied to inputs with gaps, increasing the receptive field of the kernel.
    /// * `config` - An optional reference to a `Conv2dConfig` structure that holds additional configuration parameters for optimization.
    ///   If not provided, a default configuration is used.
    ///
    /// # Returns
    ///
    /// This function returns a `Result` containing the output tensor after applying the 2D convolution operation.
    #[cfg_attr(feature = "track_caller", track_caller)]
    #[inline(never)]
    pub fn iconv2d(
        &self,
        kernels: &_Tensor<T>,
        steps: [i64; 2],
        padding: [(i64, i64); 2],
        dilation: [i64; 2],
        _: Option<&Conv2dConfig<T>>
    ) -> anyhow::Result<_Tensor<T>> {
        let img_shape = self.shape();
        if img_shape.len() != 4 {
            return Err(
                ErrHandler::Conv2dImgShapeInCorrect(
                    img_shape.len(),
                    core::panic::Location::caller()
                ).into()
            );
        }
        let batch = img_shape[0];
        let img_height = img_shape[1];
        let img_width = img_shape[2];
        let img_channels = img_shape[3];
        let kernel_shape = kernels.shape();
        let kernel_height = kernel_shape[0];
        let kernel_width = kernel_shape[1];
        let in_channels = kernel_shape[2];
        let out_channels = kernel_shape[3];
        if in_channels != img_channels {
            panic!(
                "The number of input channels in the image must be equal to the number of input channels in the kernel."
            );
        }
        let (step_width, step_height) = (steps[0], steps[1]);
        let ((ph_start, ph_end), (pw_start, pw_end)) = (padding[0], padding[1]);
        let (dh, dw) = (dilation[0], dilation[1]);

        let out_height =
            (img_height + ph_start + ph_end - dh * (kernel_height - 1) - 1) / step_height + 1;
        let out_width =
            (img_width + pw_start + pw_end - dw * (kernel_width - 1) - 1) / step_width + 1;
        let img = if !padding.iter().all(|(a, b)| *a == 0 && *b == 0) {
            self.pad(
                &[
                    (0, 0),
                    (ph_start, ph_end),
                    (pw_start, pw_end),
                    (0, 0),
                ],
                T::ZERO
            )?
        } else {
            self.clone()
        };
        if out_height <= 0 || out_width <= 0 {
            return if out_height <= 0 {
                Err(InvalidInputShape(out_height, core::panic::Location::caller()).into())
            } else {
                Err(InvalidInputShape(out_width, core::panic::Location::caller()).into())
            };
        }
        let output = _Tensor::<T>::empty([batch, out_height, out_width, out_channels])?;
        let out = output.ptr();
        let inp = img.ptr();

        let osb = output.strides()[0]; // batch
        let osh = output.strides()[1]; // height
        let osw = output.strides()[2]; // width

        let isb = img.strides()[0]; // batch
        let ish = img.strides()[1]; // height
        let isw = img.strides()[2]; // width

        let ks0 = kernels.strides()[0]; // kernel_height
        let ks1 = kernels.strides()[1]; // kernel_width
        let ks2 = kernels.strides()[2]; // in_channels

        const OH_BLOCK: i64 = 3;

<<<<<<< HEAD
        let ic_nvec = 16;
        let mut oc_nvec = 2;
        let jb = 16;
=======
        let ic_nvec = ((in_channels as usize) / T::Vec::SIZE).max(1);
        let mut oc_nvec = 4;
        let jb = 2;
>>>>>>> 3f946feb
        let mut ow_block = 5;

        eval_micro_kernel::<T>(
            [ic_nvec, oc_nvec],
            [kernel_height as usize, kernel_width as usize],
            [step_height as usize, step_width as usize],
            [OH_BLOCK as usize, ow_block],
            [out_height as usize, out_width as usize],
            [in_channels as usize, out_channels as usize],
            jb
        );

        let full_oc_kernel = iconv2d_full_oc_kernel_dispatch(&mut oc_nvec, &mut ow_block).expect(
            &format!("unable to find iconv2d_microkernel_{}x{}", ow_block, oc_nvec)
        );
        println!("reg_used: {}", full_oc_kernel.register_used());
        let full_oc_kernel_fn = full_oc_kernel.kernel.clone();
        let full_oc_kernel_ow_remain = iconv2d_full_oc_kernel_dispatch(
            &mut oc_nvec,
            &mut ((out_width as usize) % ow_block)
        );
        if full_oc_kernel_ow_remain.is_none() {
            assert_eq!((out_width as usize) % ow_block, 0);
        }
        let partial_oc_kernel = iconv2d_remain_oc_kernel_dispatch(&mut ow_block);
        let partial_oc_kernel_ow_remain = iconv2d_remain_oc_kernel_dispatch(
            &mut ((out_width as usize) % ow_block)
        );
        if partial_oc_kernel_ow_remain.is_none() {
            assert_eq!((out_width as usize) % ow_block, 0);
        }
        let num_oh = (out_height + OH_BLOCK - 1) / OH_BLOCK;
        let outer = batch * num_oh;
        let out_width_full_end = out_width - (out_width % (ow_block as i64));
        let oc_remain = out_channels % ((T::Vec::SIZE as i64) * (oc_nvec as i64));

        let ro_kernel = kernels.empty_like()?;
        let ro_ptr = ro_kernel.ptr();
        reorder_kernel(
            &kernels.ptr(),
            ro_ptr.clone(),
            jb,
            [in_channels as usize, ic_nvec],
            [out_channels as usize, oc_nvec],
            [ks0 as usize, ks1 as usize, ks2 as usize],
            [kernel_height as usize, kernel_width as usize]
        );

        (0..outer).into_par_iter().for_each(|idx| {
            let mut out = out.clone();
            let mut kernel = ro_ptr.clone();
            let b = idx / num_oh;
            let ll = idx % num_oh;
            let ll = ll * OH_BLOCK;
            let l_end = (ll + OH_BLOCK).min(out_height);
            for ii in (0..in_channels).step_by(T::Vec::SIZE * ic_nvec) {
                let i_end = (ii + (T::Vec::SIZE as i64) * (ic_nvec as i64)).min(in_channels);
                for jj in (0..out_channels).step_by(T::Vec::SIZE * oc_nvec * (jb as usize)) {
                    let jj_start = jj;
                    let jj_end = (jj + (T::Vec::SIZE as i64) * (oc_nvec as i64) * (jb as i64)).min(
                        out_channels
                    );
                    let kernel_k = kernel.clone();
                    for k in (0..out_width_full_end).step_by(ow_block) {
                        for j in (jj_start..jj_end).step_by(T::Vec::SIZE * oc_nvec) {
                            let original = kernel.clone();
                            for l in ll..l_end {
                                full_oc_kernel_fn(
                                    [ii, i_end],
                                    [kernel_height, kernel_width],
                                    [b, l, k, j],
                                    [osb, osh, osw],
                                    [step_height, step_width],
                                    [isb, ish, isw],
                                    &mut out,
                                    &inp,
                                    &mut kernel
                                );
                                kernel = original.clone();
                            }
                            kernel +=
                                kernel_height *
                                kernel_width *
                                (i_end - ii) *
                                (oc_nvec as i64) *
                                (T::Vec::SIZE as i64);
                        }
                        if
                            jj_end - jj_start <
                            (T::Vec::SIZE as i64) * (oc_nvec as i64) * (jb as i64)
                        {
                            if let Some(partial_oc_kernel) = partial_oc_kernel {
                                for j in (out_channels - oc_remain..out_channels).step_by(
                                    T::Vec::SIZE * oc_nvec
                                ) {
                                    let original = kernel.clone();
                                    for l in ll..l_end {
                                        partial_oc_kernel(
                                            [ii, i_end],
                                            [kernel_height, kernel_width],
                                            [b, l, k, j],
                                            [osb, osh, osw],
                                            [step_height, step_width],
                                            [isb, ish, isw],
                                            oc_remain,
                                            &mut out,
                                            &inp,
                                            &mut kernel
                                        );
                                        kernel = original.clone();
                                    }
                                    kernel +=
                                        kernel_height * kernel_width * oc_remain * (i_end - ii);
                                }
                            }
                        }
                        kernel = kernel_k.clone();
                    }
                    if let Some(full_oc_kernel_ow_remain) = &full_oc_kernel_ow_remain {
                        for k in (out_width_full_end..out_width).step_by(ow_block) {
                            for j in (jj_start..jj_end).step_by(T::Vec::SIZE * oc_nvec) {
                                let original = kernel.clone();
                                for l in ll..l_end {
                                    (full_oc_kernel_ow_remain.kernel)(
                                        [ii, i_end],
                                        [kernel_height, kernel_width],
                                        [b, l, k, j],
                                        [osb, osh, osw],
                                        [step_height, step_width],
                                        [isb, ish, isw],
                                        &mut out,
                                        &inp,
                                        &mut kernel
                                    );
                                    kernel = original.clone();
                                }
                                kernel +=
                                    kernel_height *
                                    kernel_width *
                                    (i_end - ii) *
                                    (oc_nvec as i64) *
                                    (T::Vec::SIZE as i64);
                            }
                            if
                                jj_end - jj_start <
                                (T::Vec::SIZE as i64) * (oc_nvec as i64) * (jb as i64)
                            {
                                if let Some(partial_oc_ow_remain) = partial_oc_kernel_ow_remain {
                                    for j in (out_channels - oc_remain..out_channels).step_by(
                                        T::Vec::SIZE * oc_nvec
                                    ) {
                                        let original = kernel.clone();
                                        for l in ll..l_end {
                                            partial_oc_ow_remain(
                                                [ii, i_end],
                                                [kernel_height, kernel_width],
                                                [b, l, k, j],
                                                [osb, osh, osw],
                                                [step_height, step_width],
                                                [isb, ish, isw],
                                                oc_remain,
                                                &mut out,
                                                &inp,
                                                &mut kernel
                                            );
                                            kernel = original.clone();
                                        }
                                        kernel +=
                                            kernel_height * kernel_width * oc_remain * (i_end - ii);
                                    }
                                }
                            }
                            kernel = kernel_k.clone();
                        }
                    }
                    kernel += kernel_height * kernel_width * (jj_end - jj_start) * (i_end - ii);
                }
            }
        });
        Ok(output)
    }
}

#[allow(unused)]
fn out_used<T: CommonBounds>(
    lb: usize,
    jb: usize,
    oc_nvec: usize,
    owb: usize,
    line_size: usize
) -> usize {
    let nv = line_size / (SIMD_WIDTH / 8 / core::mem::size_of::<T>());
    lb * jb * oc_nvec.div_ceil(nv) * owb * line_size
}
#[allow(unused)]
fn inp_used<T: CommonBounds>(
    lb: usize,
    owb: usize,
    ic_nvec: usize,
    kh: usize,
    kw: usize,
    step_height: usize,
    step_width: usize,
    line_size: usize
) -> usize {
    let nv = line_size / (SIMD_WIDTH / 8 / core::mem::size_of::<T>());
    let in_range_num_w = (0..owb).take_while(|&idx| idx * step_width < kw).count();
    let in_range_num_h = (0..lb).take_while(|&idx| idx * step_height < kh).count();
    owb *
        ic_nvec.div_ceil(nv) *
        (kh + lb - in_range_num_h) *
        (kw + owb - in_range_num_w) *
        line_size
}
#[allow(unused)]
fn kernel_used<T: CommonBounds>(
    oc_nvec: usize,
    ic_nvec: usize,
    jb: usize,
    kh: usize,
    kw: usize,
    line_size: usize
) -> usize {
    oc_nvec * ic_nvec * T::Vec::SIZE * kh * kw * jb
}

fn eval_micro_kernel<T: CommonBounds>(
    [ic_nvec, oc_nvec]: [usize; 2],
    [kh, kw]: [usize; 2],
    [step_height, step_width]: [usize; 2],
    [oh_block, ow_block]: [usize; 2],
    [out_height, out_width]: [usize; 2],
    [in_channels, out_channels]: [usize; 2],
    jb: usize
) {
    let (cache_line_size, l1_cache, l2_cache) = if cfg!(target_arch = "x86_64") {
        (
            cache_size::l1_cache_line_size().unwrap_or(64) / T::BIT_SIZE,
            cache_size::l1_cache_size().unwrap_or(32 * 1024) / T::BIT_SIZE,
            cache_size::l2_cache_size().unwrap_or(2 * 1024 * 1024) / T::BIT_SIZE,
        )
    } else if cfg!(target_os = "macos") && cfg!(target_arch = "aarch64") {
        (
            128 / T::BIT_SIZE,
            cache_size::l1_cache_size().unwrap_or(32 * 1024) / T::BIT_SIZE,
            (4 * 1024 * 1024) / T::BIT_SIZE,
        ) // need to implement
    } else {
        panic!("Unsupported architecture");
    };
    let total_cache = l1_cache + l2_cache;
    // calculate when jb = 1, how much cache is used
    let inp_used = inp_used::<T>(
        oh_block,
        ow_block,
        ic_nvec,
        kh,
        kw,
        step_height,
        step_width,
        cache_line_size
    );
    let out_used = out_used::<T>(oh_block, 1, oc_nvec, ow_block, cache_line_size);
    let kernel_used = kernel_used::<T>(oc_nvec, ic_nvec, 1, kh, kw, cache_line_size);

    // calculate how many jb will fill the cache, since output and kernel will keep loading data into the cache
    let nj = if inp_used > total_cache {
        0.0
    } else {
        (((total_cache - inp_used) as f64) / ((kernel_used as f64) + (out_used as f64))).min(
            (out_channels as f64) / (T::Vec::SIZE as f64)
        )
    };
    // check how many input data will be reused
    let inp_reused = ((nj * (inp_used as f64)) as usize) * oc_nvec;
    let kernel_reused =
        ((nj * (kernel_used as f64)) as usize) *
        ow_block *
        oh_block *
        (0..in_channels).step_by(T::Vec::SIZE * ic_nvec).count();
    let out_reg_reused = ((nj * (out_used as f64)) as usize) * ic_nvec * kh * kw;
    let out_loads =
        (0..out_channels).step_by(T::Vec::SIZE * oc_nvec * jb).count() *
        out_height *
        (0..in_channels).step_by(T::Vec::SIZE * ic_nvec).count();
    println!("inp_reused: {}", inp_reused);
    println!("kernel_reused: {}", kernel_reused);
    println!("out_reg_reused: {}", out_reg_reused);
    println!("out_loads: {}", out_loads);
    println!("nj: {}", nj);
    println!("cache_line_size: {}", cache_line_size);
    println!("l1_cache: {}", l1_cache);
    println!("l2_cache: {}", l2_cache);
    println!("total_cache: {}", total_cache);
    println!("inp_used: {}", inp_used);
    println!("out_used: {}", out_used);
    println!("kernel_used: {}", kernel_used);
}

fn reorder_kernel<T: CommonBounds>(
    kernel: &Pointer<T>,
    reordered: Pointer<T>,
    jb: usize,
    [in_channel, ic_nvec]: [usize; 2],
    [out_channel, oc_nvec]: [usize; 2],
    [ks0, ks1, ks2]: [usize; 3],
    [kh, kw]: [usize; 2]
) {
    let oc_remain = out_channel % (T::Vec::SIZE * oc_nvec);
    (0..in_channel)
        .into_par_iter()
        .step_by(T::Vec::SIZE * ic_nvec)
        .for_each(|ii| {
            let i_end = (ii + T::Vec::SIZE * ic_nvec).min(in_channel);
            let mut reordered = reordered.clone() + ii * out_channel * kh * kw;
            for jj in (0..out_channel).step_by(T::Vec::SIZE * oc_nvec * jb) {
                let jj_start = jj;
                let jj_end = (jj + T::Vec::SIZE * oc_nvec * jb).min(out_channel);
                for j in (jj_start..jj_end).step_by(T::Vec::SIZE * oc_nvec) {
                    for n in 0..kh {
                        for m in 0..kw {
                            for i in ii..i_end {
                                for v in 0..oc_nvec {
                                    let ptr = reordered.ptr as *mut _ as *mut T::Vec;
                                    unsafe {
                                        ptr.write_unaligned(
                                            T::Vec::from_ptr(&kernel[i * ks2 + n * ks0 + m * ks1 + j + v * T::Vec::SIZE])
                                        ); // prettier-ignore
                                    }
                                    reordered += T::Vec::SIZE;
                                }
                            }
                        }
                    }
                }
                if jj_end - jj_start < T::Vec::SIZE * oc_nvec * jb {
                    for j in (out_channel - oc_remain..out_channel).step_by(
                        T::Vec::SIZE * oc_nvec
                    ) {
                        for n in 0..kh {
                            for m in 0..kw {
                                for i in ii..i_end {
                                    let ptr: *mut T = reordered.ptr;
                                    unsafe {
                                        std::ptr::copy_nonoverlapping(
                                            &kernel[n * ks0 + m * ks1 + i * ks2 + j] as *const T,
                                            ptr,
                                            oc_remain
                                        );
                                    }
                                    reordered += oc_remain;
                                }
                            }
                        }
                    }
                }
            }
        });
}<|MERGE_RESOLUTION|>--- conflicted
+++ resolved
@@ -119,15 +119,9 @@
 
         const OH_BLOCK: i64 = 3;
 
-<<<<<<< HEAD
         let ic_nvec = 16;
         let mut oc_nvec = 2;
         let jb = 16;
-=======
-        let ic_nvec = ((in_channels as usize) / T::Vec::SIZE).max(1);
-        let mut oc_nvec = 4;
-        let jb = 2;
->>>>>>> 3f946feb
         let mut ow_block = 5;
 
         eval_micro_kernel::<T>(
