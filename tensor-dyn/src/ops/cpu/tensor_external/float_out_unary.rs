use std::{borrow::Borrow, cell::RefCell, rc::Rc};

use anyhow::Ok;
use tensor_common::error::base::TensorError;
use tensor_iterator::{iterator_traits::ParStridedIteratorZip, TensorIterator};
use tensor_traits::{CommonBounds, FloatUnaryOps};
use tensor_types::{
    dtype::TypeCommon,
    into_scalar::IntoScalar,
    type_promote::{FloatOutUnary, NormalOut},
};

use crate::{
    backend::Cpu,
<<<<<<< HEAD
    ops::cpu::{tensor_internal::float_out_unary::FloatUnaryType, utils::diff::diff_utils::handle_grad},
=======
    ops::cpu::{
        tensor_internal::float_out_unary::FloatUnaryType, utils::diff::diff_utils::handle_grad,
    },
>>>>>>> 4106012d
    tensor::{DiffTensor, Tensor},
    tensor_base::_Tensor,
};

impl<T, const DEVICE: usize> FloatUnaryOps for Tensor<T, Cpu, DEVICE>
where
    T: FloatOutUnary + CommonBounds,
    FloatUnaryType<T>: CommonBounds,
    f64: IntoScalar<<T as FloatOutUnary>::Output>,
    T::Vec: FloatOutUnary<Output = <FloatUnaryType<T> as TypeCommon>::Vec>,
{
    type Output = Tensor<FloatUnaryType<T>, Cpu, DEVICE>;

    type InplaceOutput = Tensor<FloatUnaryType<T>, Cpu, DEVICE>;

    type OutputMeta = FloatUnaryType<T>;

    fn sin(&self) -> std::result::Result<Self::Output, TensorError> {
        Ok(_Tensor::<T, Cpu, DEVICE>::sin(self.inner.as_ref())?.into())
    }

    fn cos(&self) -> std::result::Result<Self::Output, TensorError> {
        Ok(_Tensor::<T, Cpu, DEVICE>::cos(self.inner.as_ref())?.into())
    }

    fn tan(&self) -> std::result::Result<Self::Output, TensorError> {
        Ok(_Tensor::<T, Cpu, DEVICE>::tan(self.inner.as_ref())?.into())
    }

    fn asin(&self) -> std::result::Result<Self::Output, TensorError> {
        Ok(_Tensor::<T, Cpu, DEVICE>::asin(self.inner.as_ref())?.into())
    }

    fn acos(&self) -> std::result::Result<Self::Output, TensorError> {
        Ok(_Tensor::<T, Cpu, DEVICE>::acos(self.inner.as_ref())?.into())
    }

    fn atan(&self) -> std::result::Result<Self::Output, TensorError> {
        Ok(_Tensor::<T, Cpu, DEVICE>::atan(self.inner.as_ref())?.into())
    }

    fn sinh(&self) -> std::result::Result<Self::Output, TensorError> {
        Ok(_Tensor::<T, Cpu, DEVICE>::sinh(self.inner.as_ref())?.into())
    }

    fn cosh(&self) -> std::result::Result<Self::Output, TensorError> {
        Ok(_Tensor::<T, Cpu, DEVICE>::cosh(self.inner.as_ref())?.into())
    }

    fn tanh(&self) -> std::result::Result<Self::Output, TensorError> {
        Ok(_Tensor::<T, Cpu, DEVICE>::tanh(self.inner.as_ref())?.into())
    }

    fn asinh(&self) -> std::result::Result<Self::Output, TensorError> {
        Ok(_Tensor::<T, Cpu, DEVICE>::asinh(self.inner.as_ref())?.into())
    }

    fn acosh(&self) -> std::result::Result<Self::Output, TensorError> {
        Ok(_Tensor::<T, Cpu, DEVICE>::acosh(self.inner.as_ref())?.into())
    }

    fn atanh(&self) -> std::result::Result<Self::Output, TensorError> {
        Ok(_Tensor::<T, Cpu, DEVICE>::atanh(self.inner.as_ref())?.into())
    }

    fn sin_<U>(&self, out: U) -> std::result::Result<Self::Output, TensorError>
    where
        U: Borrow<Self::InplaceOutput>,
    {
        Ok(
            _Tensor::<T, Cpu, DEVICE>::sin_(self.inner.as_ref(), out.borrow().inner.as_ref())?
                .into(),
        )
    }

    fn cos_<U>(&self, out: U) -> std::result::Result<Self::Output, TensorError>
    where
        U: Borrow<Self::InplaceOutput>,
    {
        Ok(
            _Tensor::<T, Cpu, DEVICE>::cos_(self.inner.as_ref(), out.borrow().inner.as_ref())?
                .into(),
        )
    }

    fn tan_<U>(&self, out: U) -> std::result::Result<Self::Output, TensorError>
    where
        U: Borrow<Self::InplaceOutput>,
    {
        Ok(
            _Tensor::<T, Cpu, DEVICE>::tan_(self.inner.as_ref(), out.borrow().inner.as_ref())?
                .into(),
        )
    }

    fn asin_<U>(&self, out: U) -> std::result::Result<Self::Output, TensorError>
    where
        U: Borrow<Self::InplaceOutput>,
    {
        Ok(
            _Tensor::<T, Cpu, DEVICE>::asin_(self.inner.as_ref(), out.borrow().inner.as_ref())?
                .into(),
        )
    }

    fn acos_<U>(&self, out: U) -> std::result::Result<Self::Output, TensorError>
    where
        U: Borrow<Self::InplaceOutput>,
    {
        Ok(
            _Tensor::<T, Cpu, DEVICE>::acos_(self.inner.as_ref(), out.borrow().inner.as_ref())?
                .into(),
        )
    }

    fn atan_<U>(&self, out: U) -> std::result::Result<Self::Output, TensorError>
    where
        U: Borrow<Self::InplaceOutput>,
    {
        Ok(
            _Tensor::<T, Cpu, DEVICE>::atan_(self.inner.as_ref(), out.borrow().inner.as_ref())?
                .into(),
        )
    }

    fn sinh_<U>(&self, out: U) -> std::result::Result<Self::Output, TensorError>
    where
        U: Borrow<Self::InplaceOutput>,
    {
        Ok(
            _Tensor::<T, Cpu, DEVICE>::sinh_(self.inner.as_ref(), out.borrow().inner.as_ref())?
                .into(),
        )
    }

    fn cosh_<U>(&self, out: U) -> std::result::Result<Self::Output, TensorError>
    where
        U: Borrow<Self::InplaceOutput>,
    {
        Ok(
            _Tensor::<T, Cpu, DEVICE>::cosh_(self.inner.as_ref(), out.borrow().inner.as_ref())?
                .into(),
        )
    }

    fn tanh_<U>(&self, out: U) -> std::result::Result<Self::Output, TensorError>
    where
        U: Borrow<Self::InplaceOutput>,
    {
        Ok(
            _Tensor::<T, Cpu, DEVICE>::tanh_(self.inner.as_ref(), out.borrow().inner.as_ref())?
                .into(),
        )
    }

    fn asinh_<U>(&self, out: U) -> std::result::Result<Self::Output, TensorError>
    where
        U: Borrow<Self::InplaceOutput>,
    {
        Ok(
            _Tensor::<T, Cpu, DEVICE>::asinh_(self.inner.as_ref(), out.borrow().inner.as_ref())?
                .into(),
        )
    }

    fn acosh_<U>(&self, out: U) -> std::result::Result<Self::Output, TensorError>
    where
        U: Borrow<Self::InplaceOutput>,
    {
        Ok(
            _Tensor::<T, Cpu, DEVICE>::acosh_(self.inner.as_ref(), out.borrow().inner.as_ref())?
                .into(),
        )
    }

    fn atanh_<U>(&self, out: U) -> std::result::Result<Self::Output, TensorError>
    where
        U: Borrow<Self::InplaceOutput>,
    {
        Ok(
            _Tensor::<T, Cpu, DEVICE>::atanh_(self.inner.as_ref(), out.borrow().inner.as_ref())?
                .into(),
        )
    }

    fn exp(&self) -> std::result::Result<Self::Output, TensorError> {
        Ok(_Tensor::<T, Cpu, DEVICE>::exp(self.inner.as_ref())?.into())
    }

    fn exp_<U>(&self, out: U) -> std::result::Result<Self::Output, TensorError>
    where
        U: Borrow<Self::InplaceOutput>,
    {
        Ok(
            _Tensor::<T, Cpu, DEVICE>::exp_(self.inner.as_ref(), out.borrow().inner.as_ref())?
                .into(),
        )
    }

    fn exp2(&self) -> std::result::Result<Self::Output, TensorError> {
        Ok(_Tensor::<T, Cpu, DEVICE>::exp2(self.inner.as_ref())?.into())
    }

    fn exp2_<U>(&self, out: U) -> std::result::Result<Self::Output, TensorError>
    where
        U: Borrow<Self::InplaceOutput>,
    {
        Ok(
            _Tensor::<T, Cpu, DEVICE>::exp2_(self.inner.as_ref(), out.borrow().inner.as_ref())?
                .into(),
        )
    }

    fn sqrt(&self) -> std::result::Result<Self::Output, TensorError> {
        Ok(_Tensor::<T, Cpu, DEVICE>::sqrt(self.inner.as_ref())?.into())
    }

    fn sqrt_<U>(&self, out: U) -> std::result::Result<Self::Output, TensorError>
    where
        U: Borrow<Self::InplaceOutput>,
    {
        Ok(
            _Tensor::<T, Cpu, DEVICE>::sqrt_(self.inner.as_ref(), out.borrow().inner.as_ref())?
                .into(),
        )
    }

    fn recip(&self) -> std::result::Result<Self::Output, TensorError> {
        Ok(_Tensor::<T, Cpu, DEVICE>::recip(self.inner.as_ref())?.into())
    }

    fn recip_<U>(&self, out: U) -> std::result::Result<Self::Output, TensorError>
    where
        U: Borrow<Self::InplaceOutput>,
    {
        Ok(
            _Tensor::<T, Cpu, DEVICE>::recip_(self.inner.as_ref(), out.borrow().inner.as_ref())?
                .into(),
        )
    }

    fn ln(&self) -> std::result::Result<Self::Output, TensorError> {
        Ok(_Tensor::<T, Cpu, DEVICE>::ln(self.inner.as_ref())?.into())
    }

    fn ln_<U>(&self, out: U) -> std::result::Result<Self::Output, TensorError>
    where
        U: Borrow<Self::InplaceOutput>,
    {
        Ok(
            _Tensor::<T, Cpu, DEVICE>::ln_(self.inner.as_ref(), out.borrow().inner.as_ref())?
                .into(),
        )
    }

    fn log2(&self) -> std::result::Result<Self::Output, TensorError> {
        Ok(_Tensor::<T, Cpu, DEVICE>::log2(self.inner.as_ref())?.into())
    }

    fn log2_<U>(&self, out: U) -> std::result::Result<Self::Output, TensorError>
    where
        U: Borrow<Self::InplaceOutput>,
    {
        Ok(
            _Tensor::<T, Cpu, DEVICE>::log2_(self.inner.as_ref(), out.borrow().inner.as_ref())?
                .into(),
        )
    }

    fn log10(&self) -> std::result::Result<Self::Output, TensorError> {
        Ok(_Tensor::<T, Cpu, DEVICE>::log10(self.inner.as_ref())?.into())
    }

    fn log10_<U>(&self, out: U) -> std::result::Result<Self::Output, TensorError>
    where
        U: Borrow<Self::InplaceOutput>,
    {
        Ok(
            _Tensor::<T, Cpu, DEVICE>::log10_(self.inner.as_ref(), out.borrow().inner.as_ref())?
                .into(),
        )
    }

    fn celu(&self, alpha: Self::OutputMeta) -> std::result::Result<Self::Output, TensorError> {
        Ok(_Tensor::<T, Cpu, DEVICE>::celu(self.inner.as_ref(), alpha)?.into())
    }

    fn celu_<U>(
        &self,
        alpha: Self::OutputMeta,
        out: U,
    ) -> std::result::Result<Self::Output, TensorError>
    where
        U: Borrow<Self::InplaceOutput>,
    {
        Ok(_Tensor::<T, Cpu, DEVICE>::celu_(
            self.inner.as_ref(),
            alpha,
            out.borrow().inner.as_ref(),
        )?
        .into())
    }

    fn sigmoid(&self) -> std::result::Result<Self::Output, TensorError> {
        Ok(_Tensor::<T, Cpu, DEVICE>::sigmoid(self.inner.as_ref())?.into())
    }

    fn sigmoid_<U>(&self, out: U) -> std::result::Result<Self::Output, TensorError>
    where
        U: Borrow<Self::InplaceOutput>,
    {
        Ok(
            _Tensor::<T, Cpu, DEVICE>::sigmoid_(self.inner.as_ref(), out.borrow().inner.as_ref())?
                .into(),
        )
    }

    fn elu(&self, alpha: Self::OutputMeta) -> std::result::Result<Self::Output, TensorError> {
        Ok(_Tensor::<T, Cpu, DEVICE>::elu(self.inner.as_ref(), alpha)?.into())
    }

    fn elu_<U>(
        &self,
        alpha: Self::OutputMeta,
        out: U,
    ) -> std::result::Result<Self::Output, TensorError>
    where
        U: Borrow<Self::InplaceOutput>,
    {
        Ok(_Tensor::<T, Cpu, DEVICE>::elu_(
            self.inner.as_ref(),
            alpha,
            out.borrow().inner.as_ref(),
        )?
        .into())
    }

    fn erf(&self) -> std::result::Result<Self::Output, TensorError> {
        Ok(_Tensor::<T, Cpu, DEVICE>::erf(self.inner.as_ref())?.into())
    }

    fn gelu(&self) -> std::result::Result<Self::Output, TensorError> {
        Ok(_Tensor::<T, Cpu, DEVICE>::gelu(self.inner.as_ref())?.into())
    }

    fn gelu_<U>(&self, out: U) -> std::result::Result<Self::Output, TensorError>
    where
        U: Borrow<Self::InplaceOutput>,
    {
        Ok(
            _Tensor::<T, Cpu, DEVICE>::gelu_(self.inner.as_ref(), out.borrow().inner.as_ref())?
                .into(),
        )
    }

    fn selu<U>(&self, alpha: U, gamma: U) -> std::result::Result<Self::Output, TensorError>
    where
        U: Into<Option<Self::OutputMeta>>,
    {
        Ok(_Tensor::<T, Cpu, DEVICE>::selu(self.inner.as_ref(), alpha, gamma)?.into())
    }

    fn selu_<U>(
        &self,
        alpha: Option<Self::OutputMeta>,
        gamma: Option<Self::OutputMeta>,
        out: U,
    ) -> std::result::Result<Self::Output, TensorError>
    where
        U: Borrow<Self::InplaceOutput>,
    {
        Ok(_Tensor::<T, Cpu, DEVICE>::selu_(
            self.inner.as_ref(),
            alpha,
            gamma,
            out.borrow().inner.as_ref(),
        )?
        .into())
    }

    fn hard_sigmoid(&self) -> std::result::Result<Self::Output, TensorError> {
        Ok(_Tensor::<T, Cpu, DEVICE>::hard_sigmoid(self.inner.as_ref())?.into())
    }

    fn hard_sigmoid_<U>(&self, out: U) -> std::result::Result<Self::Output, TensorError>
    where
        U: Borrow<Self::InplaceOutput>,
    {
        Ok(_Tensor::<T, Cpu, DEVICE>::hard_sigmoid_(
            self.inner.as_ref(),
            out.borrow().inner.as_ref(),
        )?
        .into())
    }

    fn hard_swish(&self) -> std::result::Result<Self::Output, TensorError> {
        Ok(_Tensor::<T, Cpu, DEVICE>::hard_swish(self.inner.as_ref())?.into())
    }

    fn hard_swish_<U>(&self, out: U) -> std::result::Result<Self::Output, TensorError>
    where
        U: Borrow<Self::InplaceOutput>,
    {
        Ok(_Tensor::<T, Cpu, DEVICE>::hard_swish_(
            self.inner.as_ref(),
            out.borrow().inner.as_ref(),
        )?
        .into())
    }

    fn softplus(&self) -> std::result::Result<Self::Output, TensorError> {
        Ok(_Tensor::<T, Cpu, DEVICE>::softplus(self.inner.as_ref())?.into())
    }

    fn softplus_<U>(&self, out: U) -> std::result::Result<Self::Output, TensorError>
    where
        U: Borrow<Self::InplaceOutput>,
    {
        Ok(
            _Tensor::<T, Cpu, DEVICE>::softplus_(self.inner.as_ref(), out.borrow().inner.as_ref())?
                .into(),
        )
    }

    fn softsign(&self) -> std::result::Result<Self::Output, TensorError> {
        Ok(_Tensor::<T, Cpu, DEVICE>::softsign(self.inner.as_ref())?.into())
    }

    fn softsign_<U>(&self, out: U) -> std::result::Result<Self::Output, TensorError>
    where
        U: Borrow<Self::InplaceOutput>,
    {
        Ok(
            _Tensor::<T, Cpu, DEVICE>::softsign_(self.inner.as_ref(), out.borrow().inner.as_ref())?
                .into(),
        )
    }

    fn mish(&self) -> std::result::Result<Self::Output, TensorError> {
        Ok(_Tensor::<T, Cpu, DEVICE>::mish(self.inner.as_ref())?.into())
    }

    fn mish_<U>(&self, out: U) -> std::result::Result<Self::Output, TensorError>
    where
        U: Borrow<Self::InplaceOutput>,
    {
        Ok(
            _Tensor::<T, Cpu, DEVICE>::mish_(self.inner.as_ref(), out.borrow().inner.as_ref())?
                .into(),
        )
    }

    fn cbrt(&self) -> std::result::Result<Self::Output, TensorError> {
        Ok(_Tensor::<T, Cpu, DEVICE>::cbrt(self.inner.as_ref())?.into())
    }

    fn cbrt_<U>(&self, out: U) -> std::result::Result<Self::Output, TensorError>
    where
        U: Borrow<Self::InplaceOutput>,
    {
        Ok(
            _Tensor::<T, Cpu, DEVICE>::cbrt_(self.inner.as_ref(), out.borrow().inner.as_ref())?
                .into(),
        )
    }
}

impl<T: CommonBounds, const DEVICE: usize> FloatUnaryOps for DiffTensor<T, Cpu, DEVICE>
where
    T: FloatOutUnary,
    FloatUnaryType<T>: CommonBounds + IntoScalar<T>,
    f64: IntoScalar<<T as FloatOutUnary>::Output>,
    T::Vec: FloatOutUnary<Output = <FloatUnaryType<T> as TypeCommon>::Vec>,
{
    type Output = DiffTensor<FloatUnaryType<T>, Cpu, DEVICE>;

    type InplaceOutput = Tensor<FloatUnaryType<T>, Cpu, DEVICE>;

    type OutputMeta = FloatUnaryType<T>;

    fn sin(&self) -> std::result::Result<Self::Output, TensorError> {
        let res = self.inner.sin()?;
        *self.out_degree.borrow_mut() += 1;
        let mut operand = self.clone();
        Ok(DiffTensor {
            inner: res,
            grad: Rc::new(RefCell::new(None)),
            out_degree: Rc::new(RefCell::new(0)),
            backward: Rc::new(RefCell::new(
                move |grad: Tensor<FloatUnaryType<T>, Cpu, DEVICE>| {
                    let new_grad = grad
                        .inner
                        .par_iter()
                        .zip(operand.inner.inner.par_iter())
                        .strided_map(|(res, (g, x))| {
                            *res = g._mul(x._cos()).into_scalar();
                        })
                        .collect::<_Tensor<T, Cpu, DEVICE>>();
                    handle_grad(&mut operand, new_grad.into(), &[])?;
                    Ok(false)
                },
            )),
        })
    }

    fn sin_<U>(&self, out: U) -> std::result::Result<Self::InplaceOutput, TensorError>
    where
        U: Borrow<Self::InplaceOutput>,
    {
        todo!()
    }

    fn cos(&self) -> std::result::Result<Self::Output, TensorError> {
        todo!()
    }

    fn tan(&self) -> std::result::Result<Self::Output, TensorError> {
        todo!()
    }

    fn asin(&self) -> std::result::Result<Self::Output, TensorError> {
        todo!()
    }

    fn acos(&self) -> std::result::Result<Self::Output, TensorError> {
        todo!()
    }

    fn atan(&self) -> std::result::Result<Self::Output, TensorError> {
        todo!()
    }

    fn sinh(&self) -> std::result::Result<Self::Output, TensorError> {
        todo!()
    }

    fn cosh(&self) -> std::result::Result<Self::Output, TensorError> {
        todo!()
    }

    fn tanh(&self) -> std::result::Result<Self::Output, TensorError> {
        todo!()
    }

    fn asinh(&self) -> std::result::Result<Self::Output, TensorError> {
        todo!()
    }

    fn acosh(&self) -> std::result::Result<Self::Output, TensorError> {
        todo!()
    }

    fn atanh(&self) -> std::result::Result<Self::Output, TensorError> {
        todo!()
    }

    fn cos_<U>(&self, out: U) -> std::result::Result<Self::InplaceOutput, TensorError>
    where
        U: Borrow<Self::InplaceOutput>,
    {
        todo!()
    }

    fn tan_<U>(&self, out: U) -> std::result::Result<Self::InplaceOutput, TensorError>
    where
        U: Borrow<Self::InplaceOutput>,
    {
        todo!()
    }

    fn asin_<U>(&self, out: U) -> std::result::Result<Self::InplaceOutput, TensorError>
    where
        U: Borrow<Self::InplaceOutput>,
    {
        todo!()
    }

    fn acos_<U>(&self, out: U) -> std::result::Result<Self::InplaceOutput, TensorError>
    where
        U: Borrow<Self::InplaceOutput>,
    {
        todo!()
    }

    fn atan_<U>(&self, out: U) -> std::result::Result<Self::InplaceOutput, TensorError>
    where
        U: Borrow<Self::InplaceOutput>,
    {
        todo!()
    }

    fn sinh_<U>(&self, out: U) -> std::result::Result<Self::InplaceOutput, TensorError>
    where
        U: Borrow<Self::InplaceOutput>,
    {
        todo!()
    }

    fn cosh_<U>(&self, out: U) -> std::result::Result<Self::InplaceOutput, TensorError>
    where
        U: Borrow<Self::InplaceOutput>,
    {
        todo!()
    }

    fn tanh_<U>(&self, out: U) -> std::result::Result<Self::InplaceOutput, TensorError>
    where
        U: Borrow<Self::InplaceOutput>,
    {
        todo!()
    }

    fn asinh_<U>(&self, out: U) -> std::result::Result<Self::InplaceOutput, TensorError>
    where
        U: Borrow<Self::InplaceOutput>,
    {
        todo!()
    }

    fn acosh_<U>(&self, out: U) -> std::result::Result<Self::InplaceOutput, TensorError>
    where
        U: Borrow<Self::InplaceOutput>,
    {
        todo!()
    }

    fn atanh_<U>(&self, out: U) -> std::result::Result<Self::InplaceOutput, TensorError>
    where
        U: Borrow<Self::InplaceOutput>,
    {
        todo!()
    }

    fn exp(&self) -> std::result::Result<Self::Output, TensorError> {
        todo!()
    }

    fn exp_<U>(&self, out: U) -> std::result::Result<Self::InplaceOutput, TensorError>
    where
        U: Borrow<Self::InplaceOutput>,
    {
        todo!()
    }

    fn exp2(&self) -> std::result::Result<Self::Output, TensorError> {
        todo!()
    }

    fn exp2_<U>(&self, out: U) -> std::result::Result<Self::InplaceOutput, TensorError>
    where
        U: Borrow<Self::InplaceOutput>,
    {
        todo!()
    }

    fn sqrt(&self) -> std::result::Result<Self::Output, TensorError> {
        todo!()
    }

    fn sqrt_<U>(&self, out: U) -> std::result::Result<Self::InplaceOutput, TensorError>
    where
        U: Borrow<Self::InplaceOutput>,
    {
        todo!()
    }

    fn recip(&self) -> std::result::Result<Self::Output, TensorError> {
        todo!()
    }

    fn recip_<U>(&self, out: U) -> std::result::Result<Self::InplaceOutput, TensorError>
    where
        U: Borrow<Self::InplaceOutput>,
    {
        todo!()
    }

    fn ln(&self) -> std::result::Result<Self::Output, TensorError> {
        todo!()
    }

    fn ln_<U>(&self, out: U) -> std::result::Result<Self::InplaceOutput, TensorError>
    where
        U: Borrow<Self::InplaceOutput>,
    {
        todo!()
    }

    fn log2(&self) -> std::result::Result<Self::Output, TensorError> {
        todo!()
    }

    fn log2_<U>(&self, out: U) -> std::result::Result<Self::InplaceOutput, TensorError>
    where
        U: Borrow<Self::InplaceOutput>,
    {
        todo!()
    }

    fn log10(&self) -> std::result::Result<Self::Output, TensorError> {
        todo!()
    }

    fn log10_<U>(&self, out: U) -> std::result::Result<Self::InplaceOutput, TensorError>
    where
        U: Borrow<Self::InplaceOutput>,
    {
        todo!()
    }

    fn celu(&self, alpha: Self::OutputMeta) -> std::result::Result<Self::Output, TensorError> {
        todo!()
    }

    fn celu_<U>(
        &self,
        alpha: Self::OutputMeta,
        out: U,
    ) -> std::result::Result<Self::InplaceOutput, TensorError>
    where
        U: Borrow<Self::InplaceOutput>,
    {
        todo!()
    }

    fn sigmoid(&self) -> std::result::Result<Self::Output, TensorError> {
        todo!()
    }

    fn sigmoid_<U>(&self, out: U) -> std::result::Result<Self::InplaceOutput, TensorError>
    where
        U: Borrow<Self::InplaceOutput>,
    {
        todo!()
    }

    fn elu(&self, alpha: Self::OutputMeta) -> std::result::Result<Self::Output, TensorError> {
        todo!()
    }

    fn elu_<U>(
        &self,
        alpha: Self::OutputMeta,
        out: U,
    ) -> std::result::Result<Self::InplaceOutput, TensorError>
    where
        U: Borrow<Self::InplaceOutput>,
    {
        todo!()
    }

    fn erf(&self) -> std::result::Result<Self::Output, TensorError> {
        todo!()
    }

    fn gelu(&self) -> std::result::Result<Self::Output, TensorError> {
        todo!()
    }

    fn gelu_<U>(&self, out: U) -> std::result::Result<Self::InplaceOutput, TensorError>
    where
        U: Borrow<Self::InplaceOutput>,
    {
        todo!()
    }

    fn selu<U>(&self, alpha: U, gamma: U) -> std::result::Result<Self::Output, TensorError>
    where
        U: Into<Option<Self::OutputMeta>>,
    {
        todo!()
    }

    fn selu_<U>(
        &self,
        alpha: Option<Self::OutputMeta>,
        gamma: Option<Self::OutputMeta>,
        out: U,
    ) -> std::result::Result<Self::InplaceOutput, TensorError>
    where
        U: Borrow<Self::InplaceOutput>,
    {
        todo!()
    }

    fn hard_sigmoid(&self) -> std::result::Result<Self::Output, TensorError> {
        todo!()
    }

    fn hard_sigmoid_<U>(&self, out: U) -> std::result::Result<Self::InplaceOutput, TensorError>
    where
        U: Borrow<Self::InplaceOutput>,
    {
        todo!()
    }

    fn hard_swish(&self) -> std::result::Result<Self::Output, TensorError> {
        todo!()
    }

    fn hard_swish_<U>(&self, out: U) -> std::result::Result<Self::InplaceOutput, TensorError>
    where
        U: Borrow<Self::InplaceOutput>,
    {
        todo!()
    }

    fn softplus(&self) -> std::result::Result<Self::Output, TensorError> {
        todo!()
    }

    fn softplus_<U>(&self, out: U) -> std::result::Result<Self::InplaceOutput, TensorError>
    where
        U: Borrow<Self::InplaceOutput>,
    {
        todo!()
    }

    fn softsign(&self) -> std::result::Result<Self::Output, TensorError> {
        todo!()
    }

    fn softsign_<U>(&self, out: U) -> std::result::Result<Self::InplaceOutput, TensorError>
    where
        U: Borrow<Self::InplaceOutput>,
    {
        todo!()
    }

    fn mish(&self) -> std::result::Result<Self::Output, TensorError> {
        todo!()
    }

    fn mish_<U>(&self, out: U) -> std::result::Result<Self::InplaceOutput, TensorError>
    where
        U: Borrow<Self::InplaceOutput>,
    {
        todo!()
    }

    fn cbrt(&self) -> std::result::Result<Self::Output, TensorError> {
        todo!()
    }

    fn cbrt_<U>(&self, out: U) -> std::result::Result<Self::InplaceOutput, TensorError>
    where
        U: Borrow<Self::InplaceOutput>,
    {
        todo!()
    }
}





// impl<T, const DEVICE: usize> FloatUnaryOps for DiffTensor<T, Cpu, DEVICE>
// where
//     T: FloatOutUnary + CommonBounds,
//     FloatUnaryType<T>: CommonBounds,
//     f64: IntoScalar<<T as FloatOutUnary>::Output>,
//     T::Vec: FloatOutUnary<Output = <FloatUnaryType<T> as TypeCommon>::Vec>,


// {
//     type Output = DiffTensor<FloatUnaryType<T>, Cpu, DEVICE>;

//     type InplaceOutput = Tensor<FloatUnaryType<T>, Cpu, DEVICE>;

//     type OutputMeta = FloatUnaryType<T>;

//     fn sin(&self) -> std::result::Result<Self::Output, TensorError> {

//         let res = self.inner.sin()?;
//         *self.out_degree.borrow_mut() += 1;
//         let mut operand = self.inner.clone();

//        Ok(DiffTensor {
//             inner: res,
//             grad: Rc::new(RefCell::new(None)),
//             out_degree: Rc::new(RefCell::new(0)),
//             backward: Rc::new(RefCell::new(
//                 move |grad: Tensor<FloatUnaryType<T>, Cpu, DEVICE>| {
//                     let new_grad = grad
//                         .inner
//                         .par_iter()
//                         .zip(self.inner.inner.par_iter())
//                         .strided_map(|(res, (g, x))| {
//                             *res = g._mul(x._cos()).into_scalar();
//                         })
//                         .collect::<_Tensor<T, Cpu, DEVICE>>();
//                     handle_grad(&mut operand, new_grad.into(), &[])?;
//                     Ok(false)
//                 },
//             )),
    
//     })

//     }

//     fn cos(&self) -> std::result::Result<Self::Output, TensorError> {
//         let res = self.inner.cos()?;
//         *self.out_degree.borrow_mut() += 1;
//         let operand = self.inner.clone();

//         Ok(
//             DiffTensor {
//                 inner: res,
//                 grad: Rc::new(RefCell::new(None)),
//                 out_degree: Rc::new(RefCell::new(0)),
//                 backward: Rc::new(RefCell::new(
//                     move |grad: Tensor<FloatUnaryType<T>, Cpu, DEVICE>| {
//                         let new_grad = grad
//                             .inner
//                             .par_iter()
//                             .zip(self.inner.inner.par_iter())
//                             .strided_map(|(res, (g, x))| {
//                                 *res = g._mul(x._sin()).into_scalar();
//                             })
//                             .collect::<_Tensor<T, Cpu, DEVICE>>();
//                         handle_grad(&mut operand, new_grad.into(), &[])?;
//                         Ok(false)
//                     },
//                 )),
//             },
//         )
//     }

//     fn tan(&self) -> std::result::Result<Self::Output, TensorError> {
//         let res = self.inner.tan()?;
//         *self.out_degree.borrow_mut() += 1;
//         let operand = self.inner.clone();

//         Ok(
//             DiffTensor {
//                 inner: res,
//                 grad: Rc::new(RefCell::new(None)),
//                 out_degree: Rc::new(RefCell::new(0)),
//                 backward: Rc::new(RefCell::new(
//                     move |grad: Tensor<FloatUnaryType<T>, Cpu, DEVICE>| {
//                         let new_grad = grad
//                             .inner
//                             .par_iter()
//                             .zip(self.inner.inner.par_iter())
//                             .strided_map(|(res, (g, x))| {
//                                 *res = g._mul(x._tan()).into_scalar();
//                             })
//                             .collect::<_Tensor<T, Cpu, DEVICE>>();
//                         handle_grad(&mut operand, new_grad.into(), &[])?;
//                         Ok(false)
//                     },
//                 )),
//             },
//         )
//     }

//     fn asin(&self) -> std::result::Result<Self::Output, TensorError> {
//         let res = self.inner.asin()?;
//         *self.out_degree.borrow_mut() += 1;
//         let operand = self.inner.clone();
//         Ok(
//             DiffTensor {
//                 inner: res,
//                 grad: Rc::new(RefCell::new(None)),
//                 out_degree: Rc::new(RefCell::new(0)),
//                 backward: Rc::new(RefCell::new(
//                     move |grad: Tensor<FloatUnaryType<T>, Cpu, DEVICE>| {
//                         let new_grad = grad
//                             .inner
//                             .par_iter()
//                             .zip(self.inner.inner.par_iter())
//                             .strided_map(|(res, (g, x))| {
//                                 *res = g._mul(x._asin()).into_scalar();
//                             })
//                             .collect::<_Tensor<T, Cpu, DEVICE>>();
//                         handle_grad(&mut operand, new_grad.into(), &[])?;
//                         Ok(false)
//                     },
//                 )),
//             },
//         )
//     }


//     fn acos(&self) -> std::result::Result<Self::Output, TensorError> {
//         let res = self.inner.acos()?;
//         *self.out_degree.borrow_mut() += 1;
//         let operand = self.inner.clone();
//         Ok(
//             DiffTensor {
//                 inner: res,
//                 grad: Rc::new(RefCell::new(None)),
//                 out_degree: Rc::new(RefCell::new(0)),
//                 backward: Rc::new(RefCell::new(
//                     move |grad: Tensor<FloatUnaryType<T>, Cpu, DEVICE>| {
//                         let new_grad = grad
//                             .inner
//                             .par_iter()
//                             .zip(self.inner.inner.par_iter())
//                             .strided_map(|(res, (g, x))| {
//                                 *res = g._mul(x._acos()).into_scalar();
//                             })
//                             .collect::<_Tensor<T, Cpu, DEVICE>>();
//                         handle_grad(&mut operand, new_grad.into(), &[])?;
//                         Ok(false)
//                     },
//                 )),
//             },
//         )
//     }

//     fn atan(&self) -> std::result::Result<Self::Output, TensorError> {
//         let res = self.inner.atan()?;
//         *self.out_degree.borrow_mut() += 1;
//         let operand = self.inner.clone();
//         Ok(
//             DiffTensor {
//                 inner: res,
//                 grad: Rc::new(RefCell::new(None)),
//                 out_degree: Rc::new(RefCell::new(0)),
//                 backward: Rc::new(RefCell::new(
//                     move |grad: Tensor<FloatUnaryType<T>, Cpu, DEVICE>| {
//                         let new_grad = grad
//                             .inner
//                             .par_iter()
//                             .zip(self.inner.inner.par_iter())
//                             .strided_map(|(res, (g, x))| {
//                                 *res = g._mul(x._atan()).into_scalar();
//                             })
//                             .collect::<_Tensor<T, Cpu, DEVICE>>();
//                         handle_grad(&mut operand, new_grad.into(), &[])?;
//                         Ok(false)
//                     },
//                 )),
//             },
//         )
//     }

//     fn sinh(&self) -> std::result::Result<Self::Output, TensorError> {
//         let res = self.inner.sinh()?;
//         *self.out_degree.borrow_mut() += 1;
//         let operand = self.inner.clone();
//         Ok(
//             DiffTensor {
//                 inner: res,
//                 grad: Rc::new(RefCell::new(None)),
//                 out_degree: Rc::new(RefCell::new(0)),
//                 backward: Rc::new(RefCell::new(
//                     move |grad: Tensor<FloatUnaryType<T>, Cpu, DEVICE>| {
//                         let new_grad = grad
//                             .inner
//                             .par_iter()
//                             .zip(self.inner.inner.par_iter())
//                             .strided_map(|(res, (g, x))| {
//                                 *res = g._mul(x._sinh()).into_scalar();
//                             })
//                             .collect::<_Tensor<T, Cpu, DEVICE>>();
//                         handle_grad(&mut operand, new_grad.into(), &[])?;
//                         Ok(false)
//                     },
//                 )),
//             },
//         )
//     }

//     fn cosh(&self) -> std::result::Result<Self::Output, TensorError> {
//         let res = self.inner.cosh()?;
//         *self.out_degree.borrow_mut() += 1;
//         let operand = self.inner.clone();
//         Ok(
//             DiffTensor {
//                 inner: res,
//                 grad: Rc::new(RefCell::new(None)),
//                 out_degree: Rc::new(RefCell::new(0)),
//                 backward: Rc::new(RefCell::new(
//                     move |grad: Tensor<FloatUnaryType<T>, Cpu, DEVICE>| {
//                         let new_grad = grad
//                             .inner
//                             .par_iter()
//                             .zip(self.inner.inner.par_iter())
//                             .strided_map(|(res, (g, x))| {
//                                 *res = g._mul(x._cosh()).into_scalar();
//                             })
//                             .collect::<_Tensor<T, Cpu, DEVICE>>();
//                         handle_grad(&mut operand, new_grad.into(), &[])?;
//                         Ok(false)
//                     },
//                 )),
//             },
//         )
//     }

//     fn tanh(&self) -> std::result::Result<Self::Output, TensorError> {
//         let res = self.inner.tanh()?;
//         *self.out_degree.borrow_mut() += 1;
//         let perand = self.inner.clone();
//         Ok(
//             DiffTensor {
//                 inner: res,
//                 grad: Rc::new(RefCell::new(None)),
//                 out_degree: Rc::new(RefCell::new(0)),
//                 backward: Rc::new(RefCell::new(
//                     move |grad: Tensor<FloatUnaryType<T>, Cpu, DEVICE>| {
//                         let new_grad = grad
//                             .inner
//                             .par_iter()
//                             .zip(self.inner.inner.par_iter())
//                             .strided_map(|(res, (g, x))| {
//                                 *res = g._mul(x._tanh()).into_scalar();
//                             })
//                             .collect::<_Tensor<T, Cpu, DEVICE>>();
//                         handle_grad(&mut operand, new_grad.into(), &[])?;
//                         Ok(false)
//                     },
//                 )),
//             },
//         )
//     }

//     fn asinh(&self) -> std::result::Result<Self::Output, TensorError> {
//         let res = self.inner.asinh()?;
//         *self.out_degree.borrow_mut() += 1;
//         let operand = self.inner.clone();
//         Ok(
//             DiffTensor {
//                 inner: res,
//                 grad: Rc::new(RefCell::new(None)),
//                 out_degree: Rc::new(RefCell::new(0)),
//                 backward: Rc::new(RefCell::new(
//                     move |grad: Tensor<FloatUnaryType<T>, Cpu, DEVICE>| {
//                         let new_grad = grad
//                             .inner
//                             .par_iter()
//                             .zip(self.inner.inner.par_iter())
//                             .strided_map(|(res, (g, x))| {
//                                 *res = g._mul(x._asinh()).into_scalar();
//                             })
//                             .collect::<_Tensor<T, Cpu, DEVICE>>();
//                         handle_grad(&mut operand, new_grad.into(), &[])?;
//                         Ok(false)
//                     },
//                 )),
//             },
//         )
//     }

//     fn acosh(&self) -> std::result::Result<Self::Output, TensorError> {
//         let res = self.inner.acosh()?;
//         *self.out_degree.borrow_mut() += 1;
//         operand = self.inner.clone();
//         Ok(
//             DiffTensor {
//                 inner: res,
//                 grad: Rc::new(RefCell::new(None)),
//                 out_degree: Rc::new(RefCell::new(0)),
//                 backward: Rc::new(RefCell::new(
//                     move |grad: Tensor<FloatUnaryType<T>, Cpu, DEVICE>| {
//                         let new_grad = grad
//                             .inner
//                             .par_iter()
//                             .zip(self.inner.inner.par_iter())
//                             .strided_map(|(res, (g, x))| {
//                                 *res = g._mul(x._acosh()).into_scalar();
//                             })
//                             .collect::<_Tensor<T, Cpu, DEVICE>>();
//                         handle_grad(&mut operand, new_grad.into(), &[])?;
//                         Ok(false)
//                     },
//                 )),
//             },
//         )
//     }

//     fn atanh(&self) -> std::result::Result<Self::Output, TensorError> {
//         let res = self.inner.atanh()?;
//         *self.out_degree.borrow_mut() += 1;
//         let operand = self.inner.clone();
//         Ok(
//             DiffTensor {
//                 inner: res,
//                 grad: Rc::new(RefCell::new(None)),
//                 out_degree: Rc::new(RefCell::new(0)),
//                 backward: Rc::new(RefCell::new(
//                     move |grad: Tensor<FloatUnaryType<T>, Cpu, DEVICE>| {
//                         let new_grad = grad
//                             .inner
//                             .par_iter()
//                             .zip(self.inner.inner.par_iter())
//                             .strided_map(|(res, (g, x))| {
//                                 *res = g._mul(x._atanh()).into_scalar();
//                             })
//                             .collect::<_Tensor<T, Cpu, DEVICE>>();
//                         handle_grad(&mut operand, new_grad.into(), &[])?;
//                         Ok(false)
//                     },
//                 )),
//             },
//         )
//     }

//     fn sin_<U>(&self, out: U) -> std::result::Result<Self::Output, TensorError>
//     where
//         U: Borrow<Self::InplaceOutput>,
//     {
//         Ok(
//             _Tensor::<T, Cpu, DEVICE>::sin_(self.inner.as_ref(), out.borrow().inner.as_ref())?
//                 .into(),
//         )
//     }

//     fn cos_<U>(&self, out: U) -> std::result::Result<Self::Output, TensorError>
//     where
//         U: Borrow<Self::InplaceOutput>,
//     {
//         Ok(
//             _Tensor::<T, Cpu, DEVICE>::cos_(self.inner.as_ref(), out.borrow().inner.as_ref())?
//                 .into(),
//         )
//     }

//     fn tan_<U>(&self, out: U) -> std::result::Result<Self::Output, TensorError>
//     where
//         U: Borrow<Self::InplaceOutput>,
//     {
//         Ok(
//             _Tensor::<T, Cpu, DEVICE>::tan_(self.inner.as_ref(), out.borrow().inner.as_ref())?
//                 .into(),
//         )
//     }

//     fn asin_<U>(&self, out: U) -> std::result::Result<Self::Output, TensorError>
//     where
//         U: Borrow<Self::InplaceOutput>,
//     {
//         Ok(
//             _Tensor::<T, Cpu, DEVICE>::asin_(self.inner.as_ref(), out.borrow().inner.as_ref())?
//                 .into(),
//         )
//     }

//     fn acos_<U>(&self, out: U) -> std::result::Result<Self::Output, TensorError>
//     where
//         U: Borrow<Self::InplaceOutput>,
//     {
//         Ok(
//             _Tensor::<T, Cpu, DEVICE>::acos_(self.inner.as_ref(), out.borrow().inner.as_ref())?
//                 .into(),
//         )
//     }

//     fn atan_<U>(&self, out: U) -> std::result::Result<Self::Output, TensorError>
//     where
//         U: Borrow<Self::InplaceOutput>,
//     {
//         Ok(
//             _Tensor::<T, Cpu, DEVICE>::atan_(self.inner.as_ref(), out.borrow().inner.as_ref())?
//                 .into(),
//         )
//     }

//     fn sinh_<U>(&self, out: U) -> std::result::Result<Self::Output, TensorError>
//     where
//         U: Borrow<Self::InplaceOutput>,
//     {
//         Ok(
//             _Tensor::<T, Cpu, DEVICE>::sinh_(self.inner.as_ref(), out.borrow().inner.as_ref())?
//                 .into(),
//         )
//     }

//     fn cosh_<U>(&self, out: U) -> std::result::Result<Self::Output, TensorError>
//     where
//         U: Borrow<Self::InplaceOutput>,
//     {
//         Ok(
//             _Tensor::<T, Cpu, DEVICE>::cosh_(self.inner.as_ref(), out.borrow().inner.as_ref())?
//                 .into(),
//         )
//     }

//     fn tanh_<U>(&self, out: U) -> std::result::Result<Self::Output, TensorError>
//     where
//         U: Borrow<Self::InplaceOutput>,
//     {
//         Ok(
//             _Tensor::<T, Cpu, DEVICE>::tanh_(self.inner.as_ref(), out.borrow().inner.as_ref())?
//                 .into(),
//         )
//     }

//     fn asinh_<U>(&self, out: U) -> std::result::Result<Self::Output, TensorError>
//     where
//         U: Borrow<Self::InplaceOutput>,
//     {
//         Ok(
//             _Tensor::<T, Cpu, DEVICE>::asinh_(self.inner.as_ref(), out.borrow().inner.as_ref())?
//                 .into(),
//         )
//     }

//     fn acosh_<U>(&self, out: U) -> std::result::Result<Self::Output, TensorError>
//     where
//         U: Borrow<Self::InplaceOutput>,
//     {
//         Ok(
//             _Tensor::<T, Cpu, DEVICE>::acosh_(self.inner.as_ref(), out.borrow().inner.as_ref())?
//                 .into(),
//         )
//     }

//     fn atanh_<U>(&self, out: U) -> std::result::Result<Self::Output, TensorError>
//     where
//         U: Borrow<Self::InplaceOutput>,
//     {
//         Ok(
//             _Tensor::<T, Cpu, DEVICE>::atanh_(self.inner.as_ref(), out.borrow().inner.as_ref())?
//                 .into(),
//         )
//     }

//     fn exp(&self) -> std::result::Result<Self::Output, TensorError> {
//         let res = self.inner.exp()?;
//         *self.out_degree.borrow_mut() += 1;
//         let mut operand = self.inner.clone();

//         Ok(
//             DiffTensor {
//                 inner: res,
//                 grad: Rc::new(RefCell::new(None)),
//                 out_degree: Rc::new(RefCell::new(0)),
//                 backward: Rc::new(RefCell::new(
//                     move |grad: Tensor<FloatUnaryType<T>, Cpu, DEVICE>| {
//                         let new_grad = grad
//                             .inner
//                             .par_iter()
//                             .zip(self.inner.inner.par_iter())
//                             .strided_map(|(res, (g, x))| {
//                                 *res = g._mul(x._exp()).into_scalar();
//                             })
//                             .collect::<_Tensor<T, Cpu, DEVICE>>();
//                         handle_grad(&mut operand, new_grad.into(), &[])?;
//                         Ok(false)
//                     },
//                 )),
//             },
//         )
//     }

//     fn exp_<U>(&self, out: U) -> std::result::Result<Self::Output, TensorError>
//     where
//         U: Borrow<Self::InplaceOutput>,
//     {
//         Ok(
//             _Tensor::<T, Cpu, DEVICE>::exp_(self.inner.as_ref(), out.borrow().inner.as_ref())?
//                 .into(),
//         )
//     }

//     fn exp2(&self) -> std::result::Result<Self::Output, TensorError> {
//         Ok(_Tensor::<T, Cpu, DEVICE>::exp2(self.inner.as_ref())?.into())
//     }

//     fn exp2_<U>(&self, out: U) -> std::result::Result<Self::Output, TensorError>
//     where
//         U: Borrow<Self::InplaceOutput>,
//     {
//         Ok(
//             _Tensor::<T, Cpu, DEVICE>::exp2_(self.inner.as_ref(), out.borrow().inner.as_ref())?
//                 .into(),
//         )
//     }

//     fn sqrt(&self) -> std::result::Result<Self::Output, TensorError> {
//         let res = self.inner.sqrt()?;
//         *self.out_degree.borrow_mut() += 1;
//         let mut operand = self.inner.clone();
//         Ok(
//             DiffTensor {
//                 inner: res,
//                 grad: Rc::new(RefCell::new(None)),
//                 out_degree: Rc::new(RefCell::new(0)),
//                 backward: Rc::new(RefCell::new(
//                     move |grad: Tensor<FloatUnaryType<T>, Cpu, DEVICE>| {
//                         let new_grad = grad
//                             .inner
//                             .par_iter()
//                             .zip(self.inner.inner.par_iter())
//                             .strided_map(|(res, (g, x))| {
//                                 *res = g._mul(x._sqrt()).into_scalar();
//                             })
//                             .collect::<_Tensor<T, Cpu, DEVICE>>();
//                         handle_grad(&mut operand, new_grad.into(), &[])?;
//                         Ok(false)
//                     },
//                 )),
//             },
//         )
//     }

//     fn sqrt_<U>(&self, out: U) -> std::result::Result<Self::Output, TensorError>
//     where
//         U: Borrow<Self::InplaceOutput>,
//     {
//         Ok(
//             _Tensor::<T, Cpu, DEVICE>::sqrt_(self.inner.as_ref(), out.borrow().inner.as_ref())?
//                 .into(),
//         )
//     }

//     fn recip(&self) -> std::result::Result<Self::Output, TensorError> {
//         let res = self.inner.recip()?;
//         *self.out_degree.borrow_mut() += 1;
//         let mut operand = self.inner.clone();
//         Ok(
//             DiffTensor {
//                 inner: res,
//                 grad: Rc::new(RefCell::new(None)),
//                 out_degree: Rc::new(RefCell::new(0)),
//                 backward: Rc::new(RefCell::new(
//                     move |grad: Tensor<FloatUnaryType<T>, Cpu, DEVICE>| {
//                         let new_grad = grad
//                             .inner
//                             .par_iter()
//                             .zip(self.inner.inner.par_iter())
//                             .strided_map(|(res, (g, x))| {
//                                 *res = g._mul(x._recip()).into_scalar();
//                             })
//                             .collect::<_Tensor<T, Cpu, DEVICE>>();
//                         handle_grad(&mut operand, new_grad.into(), &[])?;
//                         Ok(false)
//                     },
//                 )),
//             },
//         )
//     }

//     fn recip_<U>(&self, out: U) -> std::result::Result<Self::Output, TensorError>
//     where
//         U: Borrow<Self::InplaceOutput>,
//     {
//         Ok(
//             _Tensor::<T, Cpu, DEVICE>::recip_(self.inner.as_ref(), out.borrow().inner.as_ref())?
//                 .into(),
//         )
//     }

//     fn ln(&self) -> std::result::Result<Self::Output, TensorError> {
//         let res = self.inner.ln()?;
//         *self.out_degree.borrow_mut() += 1;
//         let mut operand = self.inner.clone();
//         Ok(
//             DiffTensor {
//                 inner: res,
//                 grad: Rc::new(RefCell::new(None)),
//                 out_degree: Rc::new(RefCell::new(0)),
//                 backward: Rc::new(RefCell::new(
//                     move |grad: Tensor<FloatUnaryType<T>, Cpu, DEVICE>| {
//                         let new_grad = grad
//                             .inner
//                             .par_iter()
//                             .zip(self.inner.inner.par_iter())
//                             .strided_map(|(res, (g, x))| {
//                                 *res = g._mul(x._ln()).into_scalar();
//                             })
//                             .collect::<_Tensor<T, Cpu, DEVICE>>();
//                         handle_grad(&mut operand, new_grad.into(), &[])?;
//                         Ok(false)
//                     },
//                 )),
//             },
//         )
//     }

//     fn ln_<U>(&self, out: U) -> std::result::Result<Self::Output, TensorError>
//     where
//         U: Borrow<Self::InplaceOutput>,
//     {
//         Ok(
//             _Tensor::<T, Cpu, DEVICE>::ln_(self.inner.as_ref(), out.borrow().inner.as_ref())?
//                 .into(),
//         )
//     }

//     fn log2(&self) -> std::result::Result<Self::Output, TensorError> {
//         let res = self.inner.log2()?;
//         *self.out_degree.borrow_mut() += 1;
//         let mut operand = self.inner.clone();
//         Ok(
//             DiffTensor {
//                 inner: res,
//                 grad: Rc::new(RefCell::new(None)),
//                 out_degree: Rc::new(RefCell::new(0)),
//                 backward: Rc::new(RefCell::new(
//                     move |grad: Tensor<FloatUnaryType<T>, Cpu, DEVICE>| {
//                         let new_grad = grad
//                             .inner
//                             .par_iter()
//                             .zip(self.inner.inner.par_iter())
//                             .strided_map(|(res, (g, x))| {
//                                 *res = g._mul(x._log2()).into_scalar();
//                             })
//                             .collect::<_Tensor<T, Cpu, DEVICE>>();
//                         handle_grad(&mut operand, new_grad.into(), &[])?;
//                         Ok(false)
//                     },
//                 )),
//             },
//         )
//     }

//     fn log2_<U>(&self, out: U) -> std::result::Result<Self::Output, TensorError>
//     where
//         U: Borrow<Self::InplaceOutput>,
//     {
//         Ok(
//             _Tensor::<T, Cpu, DEVICE>::log2_(self.inner.as_ref(), out.borrow().inner.as_ref())?
//                 .into(),
//         )
//     }

//     fn log10(&self) -> std::result::Result<Self::Output, TensorError> {
//         let res = self.inner.log10()?;
//         *self.out_degree.borrow_mut() += 1;
//         let mut operand = self.inner.clone();
//         Ok(
//             DiffTensor {
//                 inner: res,
//                 grad: Rc::new(RefCell::new(None)),
//                 out_degree: Rc::new(RefCell::new(0)),
//                 backward: Rc::new(RefCell::new(
//                     move |grad: Tensor<FloatUnaryType<T>, Cpu, DEVICE>| {
//                         let new_grad = grad
//                             .inner
//                             .par_iter()
//                             .zip(self.inner.inner.par_iter())
//                             .strided_map(|(res, (g, x))| {
//                                 *res = g._mul(x._cos()).into_scalar();
//                             })
//                             .collect::<_Tensor<T, Cpu, DEVICE>>();
//                         handle_grad(&mut operand, new_grad.into(), &[])?;
//                         Ok(false)
//                     },
//                 )),
//             },
//         )
//     }

//     fn log10_<U>(&self, out: U) -> std::result::Result<Self::Output, TensorError>
//     where
//         U: Borrow<Self::InplaceOutput>,
//     {
//         Ok(
//             _Tensor::<T, Cpu, DEVICE>::log10_(self.inner.as_ref(), out.borrow().inner.as_ref())?
//                 .into(),
//         )
//     }

//     fn celu(&self, alpha: Self::OutputMeta) -> std::result::Result<Self::Output, TensorError> {
//         //This has a paratemeter  in celu how would I be dealing (alpha?)
//         //ask chatgpt
//         let res = self.inner.celu(alpha)?;
//         *self.out_degree.borrow_mut() += 1;
//         let mut operand = self.inner.clone();
//         Ok(
//             DiffTensor {
//                 inner: res,
//                 grad: Rc::new(RefCell::new(None)),
//                 out_degree: Rc::new(RefCell::new(0)),
//                 backward: Rc::new(RefCell::new(
//                     move |grad: Tensor<FloatUnaryType<T>, Cpu, DEVICE>| {
//                         let new_grad = grad
//                             .inner
//                             .par_iter()
//                             .zip(self.inner.inner.par_iter())
//                             .strided_map(|(res, (g, x))| {
//                                 *res = g._mul(x._celu()).into_scalar();
//                             })
//                             .collect::<_Tensor<T, Cpu, DEVICE>>();
//                         handle_grad(&mut operand, new_grad.into(), &[])?;
//                         Ok(false)
//                     },
//                 )),
//             },
//         )


//     }

//     fn celu_<U>(
//         &self,
//         alpha: Self::OutputMeta,
//         out: U,
//     ) -> std::result::Result<Self::Output, TensorError>
//     where
//         U: Borrow<Self::InplaceOutput>,
//     {
//         Ok(_Tensor::<T, Cpu, DEVICE>::celu_(
//             self.inner.as_ref(),
//             alpha,
//             out.borrow().inner.as_ref(),
//         )?
//         .into())
//     }

//     fn sigmoid(&self) -> std::result::Result<Self::Output, TensorError> {
//         let res = self.inner.sigmoid()?;
//         *self.out_degree.borrow_mut() += 1;
//         let mut operand = self.inner.clone();
//         Ok(
//             DiffTensor {
//                 inner: res,
//                 grad: Rc::new(RefCell::new(None)),
//                 out_degree: Rc::new(RefCell::new(0)),
//                 backward: Rc::new(RefCell::new(
//                     move |grad: Tensor<FloatUnaryType<T>, Cpu, DEVICE>| {
//                         let new_grad = grad
//                             .inner
//                             .par_iter()
//                             .zip(self.inner.inner.par_iter())
//                             .strided_map(|(res, (g, x))| {
//                                 *res = g._mul(x._sigmoid()).into_scalar();
//                             })
//                             .collect::<_Tensor<T, Cpu, DEVICE>>();
//                         handle_grad(&mut operand, new_grad.into(), &[])?;
//                         Ok(false)
//                     },
//                 )),
//             },
//         )
//     }

//     fn sigmoid_<U>(&self, out: U) -> std::result::Result<Self::Output, TensorError>
//     where
//         U: Borrow<Self::InplaceOutput>,
//     {
//         Ok(
//             _Tensor::<T, Cpu, DEVICE>::sigmoid_(self.inner.as_ref(), out.borrow().inner.as_ref())?
//                 .into(),
//         )
//     }

//     fn elu(&self, alpha: Self::OutputMeta) -> std::result::Result<Self::Output, TensorError> {
//         Ok(_Tensor::<T, Cpu, DEVICE>::elu(self.inner.as_ref(), alpha)?.into())
//     }

//     fn elu_<U>(
//         &self,
//         alpha: Self::OutputMeta,
//         out: U,
//     ) -> std::result::Result<Self::Output, TensorError>
//     where
//         U: Borrow<Self::InplaceOutput>,
//     {
//         Ok(_Tensor::<T, Cpu, DEVICE>::elu_(
//             self.inner.as_ref(),
//             alpha,
//             out.borrow().inner.as_ref(),
//         )?
//         .into())
//     }

//     fn erf(&self) -> std::result::Result<Self::Output, TensorError> {
//         Ok(_Tensor::<T, Cpu, DEVICE>::erf(self.inner.as_ref())?.into())
//     }

//     fn gelu(&self) -> std::result::Result<Self::Output, TensorError> {
//         Ok(_Tensor::<T, Cpu, DEVICE>::gelu(self.inner.as_ref())?.into())
//     }

//     fn gelu_<U>(&self, out: U) -> std::result::Result<Self::Output, TensorError>
//     where
//         U: Borrow<Self::InplaceOutput>,
//     {
//         Ok(
//             _Tensor::<T, Cpu, DEVICE>::gelu_(self.inner.as_ref(), out.borrow().inner.as_ref())?
//                 .into(),
//         )
//     }

//     fn selu<U>(&self, alpha: U, gamma: U) -> std::result::Result<Self::Output, TensorError>
//     where
//         U: Into<Option<Self::OutputMeta>>,
//     {
//         Ok(_Tensor::<T, Cpu, DEVICE>::selu(self.inner.as_ref(), alpha, gamma)?.into())
//     }

//     fn selu_<U>(
//         &self,
//         alpha: Option<Self::OutputMeta>,
//         gamma: Option<Self::OutputMeta>,
//         out: U,
//     ) -> std::result::Result<Self::Output, TensorError>
//     where
//         U: Borrow<Self::InplaceOutput>,
//     {
//         Ok(_Tensor::<T, Cpu, DEVICE>::selu_(
//             self.inner.as_ref(),
//             alpha,
//             gamma,
//             out.borrow().inner.as_ref(),
//         )?
//         .into())
//     }

//     fn hard_sigmoid(&self) -> std::result::Result<Self::Output, TensorError> {
//         Ok(_Tensor::<T, Cpu, DEVICE>::hard_sigmoid(self.inner.as_ref())?.into())
//     }

//     fn hard_sigmoid_<U>(&self, out: U) -> std::result::Result<Self::Output, TensorError>
//     where
//         U: Borrow<Self::InplaceOutput>,
//     {
//         Ok(_Tensor::<T, Cpu, DEVICE>::hard_sigmoid_(
//             self.inner.as_ref(),
//             out.borrow().inner.as_ref(),
//         )?
//         .into())
//     }

//     fn hard_swish(&self) -> std::result::Result<Self::Output, TensorError> {
//         Ok(_Tensor::<T, Cpu, DEVICE>::hard_swish(self.inner.as_ref())?.into())
//     }

//     fn hard_swish_<U>(&self, out: U) -> std::result::Result<Self::Output, TensorError>
//     where
//         U: Borrow<Self::InplaceOutput>,
//     {
//         Ok(_Tensor::<T, Cpu, DEVICE>::hard_swish_(
//             self.inner.as_ref(),
//             out.borrow().inner.as_ref(),
//         )?
//         .into())
//     }

//     fn softplus(&self) -> std::result::Result<Self::Output, TensorError> {
//         Ok(_Tensor::<T, Cpu, DEVICE>::softplus(self.inner.as_ref())?.into())
//     }

//     fn softplus_<U>(&self, out: U) -> std::result::Result<Self::Output, TensorError>
//     where
//         U: Borrow<Self::InplaceOutput>,
//     {
//         Ok(
//             _Tensor::<T, Cpu, DEVICE>::softplus_(self.inner.as_ref(), out.borrow().inner.as_ref())?
//                 .into(),
//         )
//     }

//     fn softsign(&self) -> std::result::Result<Self::Output, TensorError> {
//         Ok(_Tensor::<T, Cpu, DEVICE>::softsign(self.inner.as_ref())?.into())
//     }

//     fn softsign_<U>(&self, out: U) -> std::result::Result<Self::Output, TensorError>
//     where
//         U: Borrow<Self::InplaceOutput>,
//     {
//         Ok(
//             _Tensor::<T, Cpu, DEVICE>::softsign_(self.inner.as_ref(), out.borrow().inner.as_ref())?
//                 .into(),
//         )
//     }

//     fn mish(&self) -> std::result::Result<Self::Output, TensorError> {
//         Ok(_Tensor::<T, Cpu, DEVICE>::mish(self.inner.as_ref())?.into())
//     }

//     fn mish_<U>(&self, out: U) -> std::result::Result<Self::Output, TensorError>
//     where
//         U: Borrow<Self::InplaceOutput>,
//     {
//         Ok(
//             _Tensor::<T, Cpu, DEVICE>::mish_(self.inner.as_ref(), out.borrow().inner.as_ref())?
//                 .into(),
//         )
//     }

//     fn cbrt(&self) -> std::result::Result<Self::Output, TensorError> {
//         Ok(_Tensor::<T, Cpu, DEVICE>::cbrt(self.inner.as_ref())?.into())
//     }

//     fn cbrt_<U>(&self, out: U) -> std::result::Result<Self::Output, TensorError>
//     where
//         U: Borrow<Self::InplaceOutput>,
//     {
//         Ok(
//             _Tensor::<T, Cpu, DEVICE>::cbrt_(self.inner.as_ref(), out.borrow().inner.as_ref())?
//                 .into(),
//         )
//     }
// }

// impl<T: CommonBounds, const DEVICE: usize> FloatUnaryOps for DiffTensor<T, Cpu, DEVICE> {
//     type Output = DiffTensor<T, Cpu, DEVICE>;

//     type InplaceOutput = Tensor<T, Cpu, DEVICE>;

//     type OutputMeta = T;

//     fn sin(&self) -> std::result::Result<Self::Output, TensorError> {
//         todo!()
//     }

//     fn sin_<U>(&self, out: U) -> std::result::Result<Self::InplaceOutput, TensorError>
//     where
//         U: Borrow<Self::InplaceOutput>,
//     {
//         todo!()
//     }

//     fn cos(&self) -> std::result::Result<Self::Output, TensorError> {
//         todo!()
//     }

//     fn tan(&self) -> std::result::Result<Self::Output, TensorError> {
//         todo!()
//     }

//     fn asin(&self) -> std::result::Result<Self::Output, TensorError> {
//         todo!()
//     }

//     fn acos(&self) -> std::result::Result<Self::Output, TensorError> {
//         todo!()
//     }

//     fn atan(&self) -> std::result::Result<Self::Output, TensorError> {
//         todo!()
//     }

//     fn sinh(&self) -> std::result::Result<Self::Output, TensorError> {
//         todo!()
//     }

//     fn cosh(&self) -> std::result::Result<Self::Output, TensorError> {
//         todo!()
//     }

//     fn tanh(&self) -> std::result::Result<Self::Output, TensorError> {
//         todo!()
//     }

//     fn asinh(&self) -> std::result::Result<Self::Output, TensorError> {
//         todo!()
//     }

//     fn acosh(&self) -> std::result::Result<Self::Output, TensorError> {
//         todo!()
//     }

//     fn atanh(&self) -> std::result::Result<Self::Output, TensorError> {
//         todo!()
//     }

//     fn cos_<U>(&self, out: U) -> std::result::Result<Self::InplaceOutput, TensorError>
//     where
//         U: Borrow<Self::InplaceOutput>,
//     {
//         todo!()
//     }

//     fn tan_<U>(&self, out: U) -> std::result::Result<Self::InplaceOutput, TensorError>
//     where
//         U: Borrow<Self::InplaceOutput>,
//     {
//         todo!()
//     }

//     fn asin_<U>(&self, out: U) -> std::result::Result<Self::InplaceOutput, TensorError>
//     where
//         U: Borrow<Self::InplaceOutput>,
//     {
//         todo!()
//     }

//     fn acos_<U>(&self, out: U) -> std::result::Result<Self::InplaceOutput, TensorError>
//     where
//         U: Borrow<Self::InplaceOutput>,
//     {
//         todo!()
//     }

//     fn atan_<U>(&self, out: U) -> std::result::Result<Self::InplaceOutput, TensorError>
//     where
//         U: Borrow<Self::InplaceOutput>,
//     {
//         todo!()
//     }

//     fn sinh_<U>(&self, out: U) -> std::result::Result<Self::InplaceOutput, TensorError>
//     where
//         U: Borrow<Self::InplaceOutput>,
//     {
//         todo!()
//     }

//     fn cosh_<U>(&self, out: U) -> std::result::Result<Self::InplaceOutput, TensorError>
//     where
//         U: Borrow<Self::InplaceOutput>,
//     {
//         todo!()
//     }

//     fn tanh_<U>(&self, out: U) -> std::result::Result<Self::InplaceOutput, TensorError>
//     where
//         U: Borrow<Self::InplaceOutput>,
//     {
//         todo!()
//     }

//     fn asinh_<U>(&self, out: U) -> std::result::Result<Self::InplaceOutput, TensorError>
//     where
//         U: Borrow<Self::InplaceOutput>,
//     {
//         todo!()
//     }

//     fn acosh_<U>(&self, out: U) -> std::result::Result<Self::InplaceOutput, TensorError>
//     where
//         U: Borrow<Self::InplaceOutput>,
//     {
//         todo!()
//     }

//     fn atanh_<U>(&self, out: U) -> std::result::Result<Self::InplaceOutput, TensorError>
//     where
//         U: Borrow<Self::InplaceOutput>,
//     {
//         todo!()
//     }

//     fn exp(&self) -> std::result::Result<Self::Output, TensorError> {
//         todo!()
//     }

//     fn exp_<U>(&self, out: U) -> std::result::Result<Self::InplaceOutput, TensorError>
//     where
//         U: Borrow<Self::InplaceOutput>,
//     {
//         todo!()
//     }

//     fn exp2(&self) -> std::result::Result<Self::Output, TensorError> {
//         todo!()
//     }

//     fn exp2_<U>(&self, out: U) -> std::result::Result<Self::InplaceOutput, TensorError>
//     where
//         U: Borrow<Self::InplaceOutput>,
//     {
//         todo!()
//     }

//     fn sqrt(&self) -> std::result::Result<Self::Output, TensorError> {
//         todo!()
//     }

//     fn sqrt_<U>(&self, out: U) -> std::result::Result<Self::InplaceOutput, TensorError>
//     where
//         U: Borrow<Self::InplaceOutput>,
//     {
//         todo!()
//     }

//     fn recip(&self) -> std::result::Result<Self::Output, TensorError> {
//         todo!()
//     }

//     fn recip_<U>(&self, out: U) -> std::result::Result<Self::InplaceOutput, TensorError>
//     where
//         U: Borrow<Self::InplaceOutput>,
//     {
//         todo!()
//     }

//     fn ln(&self) -> std::result::Result<Self::Output, TensorError> {
//         todo!()
//     }

//     fn ln_<U>(&self, out: U) -> std::result::Result<Self::InplaceOutput, TensorError>
//     where
//         U: Borrow<Self::InplaceOutput>,
//     {
//         todo!()
//     }

//     fn log2(&self) -> std::result::Result<Self::Output, TensorError> {
//         todo!()
//     }

//     fn log2_<U>(&self, out: U) -> std::result::Result<Self::InplaceOutput, TensorError>
//     where
//         U: Borrow<Self::InplaceOutput>,
//     {
//         todo!()
//     }

//     fn log10(&self) -> std::result::Result<Self::Output, TensorError> {
//         todo!()
//     }

//     fn log10_<U>(&self, out: U) -> std::result::Result<Self::InplaceOutput, TensorError>
//     where
//         U: Borrow<Self::InplaceOutput>,
//     {
//         todo!()
//     }

//     fn celu(&self, alpha: Self::OutputMeta) -> std::result::Result<Self::Output, TensorError> {
//         todo!()
//     }

//     fn celu_<U>(
//         &self,
//         alpha: Self::OutputMeta,
//         out: U,
//     ) -> std::result::Result<Self::InplaceOutput, TensorError>
//     where
//         U: Borrow<Self::InplaceOutput>,
//     {
//         todo!()
//     }

//     fn sigmoid(&self) -> std::result::Result<Self::Output, TensorError> {
//         todo!()
//     }

//     fn sigmoid_<U>(&self, out: U) -> std::result::Result<Self::InplaceOutput, TensorError>
//     where
//         U: Borrow<Self::InplaceOutput>,
//     {
//         todo!()
//     }

//     fn elu(&self, alpha: Self::OutputMeta) -> std::result::Result<Self::Output, TensorError> {
//         todo!()
//     }

//     fn elu_<U>(
//         &self,
//         alpha: Self::OutputMeta,
//         out: U,
//     ) -> std::result::Result<Self::InplaceOutput, TensorError>
//     where
//         U: Borrow<Self::InplaceOutput>,
//     {
//         todo!()
//     }

//     fn erf(&self) -> std::result::Result<Self::Output, TensorError> {
//         todo!()
//     }

//     fn gelu(&self) -> std::result::Result<Self::Output, TensorError> {
//         todo!()
//     }

//     fn gelu_<U>(&self, out: U) -> std::result::Result<Self::InplaceOutput, TensorError>
//     where
//         U: Borrow<Self::InplaceOutput>,
//     {
//         todo!()
//     }

//     fn selu<U>(&self, alpha: U, gamma: U) -> std::result::Result<Self::Output, TensorError>
//     where
//         U: Into<Option<Self::OutputMeta>>,
//     {
//         todo!()
//     }

//     fn selu_<U>(
//         &self,
//         alpha: Option<Self::OutputMeta>,
//         gamma: Option<Self::OutputMeta>,
//         out: U,
//     ) -> std::result::Result<Self::InplaceOutput, TensorError>
//     where
//         U: Borrow<Self::InplaceOutput>,
//     {
//         todo!()
//     }

//     fn hard_sigmoid(&self) -> std::result::Result<Self::Output, TensorError> {
//         todo!()
//     }

//     fn hard_sigmoid_<U>(&self, out: U) -> std::result::Result<Self::InplaceOutput, TensorError>
//     where
//         U: Borrow<Self::InplaceOutput>,
//     {
//         todo!()
//     }

//     fn hard_swish(&self) -> std::result::Result<Self::Output, TensorError> {
//         todo!()
//     }

//     fn hard_swish_<U>(&self, out: U) -> std::result::Result<Self::InplaceOutput, TensorError>
//     where
//         U: Borrow<Self::InplaceOutput>,
//     {
//         todo!()
//     }

//     fn softplus(&self) -> std::result::Result<Self::Output, TensorError> {
//         todo!()
//     }

//     fn softplus_<U>(&self, out: U) -> std::result::Result<Self::InplaceOutput, TensorError>
//     where
//         U: Borrow<Self::InplaceOutput>,
//     {
//         todo!()
//     }

//     fn softsign(&self) -> std::result::Result<Self::Output, TensorError> {
//         todo!()
//     }

//     fn softsign_<U>(&self, out: U) -> std::result::Result<Self::InplaceOutput, TensorError>
//     where
//         U: Borrow<Self::InplaceOutput>,
//     {
//         todo!()
//     }

//     fn mish(&self) -> std::result::Result<Self::Output, TensorError> {
//         todo!()
//     }

//     fn mish_<U>(&self, out: U) -> std::result::Result<Self::InplaceOutput, TensorError>
//     where
//         U: Borrow<Self::InplaceOutput>,
//     {
//         todo!()
//     }

//     fn cbrt(&self) -> std::result::Result<Self::Output, TensorError> {
//         todo!()
//     }

//     fn cbrt_<U>(&self, out: U) -> std::result::Result<Self::InplaceOutput, TensorError>
//     where
//         U: Borrow<Self::InplaceOutput>,
//     {
//         todo!()
//     }
// }<|MERGE_RESOLUTION|>--- conflicted
+++ resolved
@@ -12,13 +12,9 @@
 
 use crate::{
     backend::Cpu,
-<<<<<<< HEAD
-    ops::cpu::{tensor_internal::float_out_unary::FloatUnaryType, utils::diff::diff_utils::handle_grad},
-=======
     ops::cpu::{
         tensor_internal::float_out_unary::FloatUnaryType, utils::diff::diff_utils::handle_grad,
     },
->>>>>>> 4106012d
     tensor::{DiffTensor, Tensor},
     tensor_base::_Tensor,
 };
@@ -494,9 +490,19 @@
     T::Vec: FloatOutUnary<Output = <FloatUnaryType<T> as TypeCommon>::Vec>,
 {
     type Output = DiffTensor<FloatUnaryType<T>, Cpu, DEVICE>;
+impl<T: CommonBounds, const DEVICE: usize> FloatUnaryOps for DiffTensor<T, Cpu, DEVICE>
+where
+    T: FloatOutUnary,
+    FloatUnaryType<T>: CommonBounds + IntoScalar<T>,
+    f64: IntoScalar<<T as FloatOutUnary>::Output>,
+    T::Vec: FloatOutUnary<Output = <FloatUnaryType<T> as TypeCommon>::Vec>,
+{
+    type Output = DiffTensor<FloatUnaryType<T>, Cpu, DEVICE>;
 
     type InplaceOutput = Tensor<FloatUnaryType<T>, Cpu, DEVICE>;
-
+    type InplaceOutput = Tensor<FloatUnaryType<T>, Cpu, DEVICE>;
+
+    type OutputMeta = FloatUnaryType<T>;
     type OutputMeta = FloatUnaryType<T>;
 
     fn sin(&self) -> std::result::Result<Self::Output, TensorError> {
@@ -522,6 +528,28 @@
                 },
             )),
         })
+        let res = self.inner.sin()?;
+        *self.out_degree.borrow_mut() += 1;
+        let mut operand = self.clone();
+        Ok(DiffTensor {
+            inner: res,
+            grad: Rc::new(RefCell::new(None)),
+            out_degree: Rc::new(RefCell::new(0)),
+            backward: Rc::new(RefCell::new(
+                move |grad: Tensor<FloatUnaryType<T>, Cpu, DEVICE>| {
+                    let new_grad = grad
+                        .inner
+                        .par_iter()
+                        .zip(operand.inner.inner.par_iter())
+                        .strided_map(|(res, (g, x))| {
+                            *res = g._mul(x._cos()).into_scalar();
+                        })
+                        .collect::<_Tensor<T, Cpu, DEVICE>>();
+                    handle_grad(&mut operand, new_grad.into(), &[])?;
+                    Ok(false)
+                },
+            )),
+        })
     }
 
     fn sin_<U>(&self, out: U) -> std::result::Result<Self::InplaceOutput, TensorError>
