use std::{borrow::Borrow, cell::RefCell, rc::Rc};

use tensor_common::error::base::TensorError;
use tensor_iterator::{iterator_traits::ParStridedIteratorZip, TensorIterator};
use tensor_traits::{CommonBounds, FloatUnaryOps};
<<<<<<< HEAD
use tensor_types::{
    dtype::TypeCommon,
    into_scalar::IntoScalar,
    type_promote::{FloatOutUnary, NormalOut},
};

use crate::{
    backend::Cpu,
    ops::cpu::{
        tensor_internal::float_out_unary::FloatUnaryType, utils::diff::diff_utils::handle_grad,
    },
=======
use tensor_types::{dtype::TypeCommon, into_scalar::IntoScalar, type_promote::{FloatOutUnary, NormalOut}};

use crate::{
    backend::Cpu,
    ops::cpu::{tensor_internal::float_out_unary::FloatUnaryType, utils::diff::diff_utils::handle_grad},
>>>>>>> 6cc46ef8
    tensor::{DiffTensor, Tensor},
    tensor_base::_Tensor,
};

impl<T, const DEVICE: usize> FloatUnaryOps for Tensor<T, Cpu, DEVICE>
where
    T: FloatOutUnary + CommonBounds,
    FloatUnaryType<T>: CommonBounds,
    f64: IntoScalar<<T as FloatOutUnary>::Output>,
    T::Vec: FloatOutUnary<Output = <FloatUnaryType<T> as TypeCommon>::Vec>,
{
    type Output = Tensor<FloatUnaryType<T>, Cpu, DEVICE>;

    type InplaceOutput = Tensor<FloatUnaryType<T>, Cpu, DEVICE>;

    type OutputMeta = FloatUnaryType<T>;

    fn sin(&self) -> std::result::Result<Self::Output, TensorError> {
        Ok(_Tensor::<T, Cpu, DEVICE>::sin(self.inner.as_ref())?.into())
    }

    fn cos(&self) -> std::result::Result<Self::Output, TensorError> {
        Ok(_Tensor::<T, Cpu, DEVICE>::cos(self.inner.as_ref())?.into())
    }

    fn tan(&self) -> std::result::Result<Self::Output, TensorError> {
        Ok(_Tensor::<T, Cpu, DEVICE>::tan(self.inner.as_ref())?.into())
    }

    fn asin(&self) -> std::result::Result<Self::Output, TensorError> {
        Ok(_Tensor::<T, Cpu, DEVICE>::asin(self.inner.as_ref())?.into())
    }

    fn acos(&self) -> std::result::Result<Self::Output, TensorError> {
        Ok(_Tensor::<T, Cpu, DEVICE>::acos(self.inner.as_ref())?.into())
    }

    fn atan(&self) -> std::result::Result<Self::Output, TensorError> {
        Ok(_Tensor::<T, Cpu, DEVICE>::atan(self.inner.as_ref())?.into())
    }

    fn sinh(&self) -> std::result::Result<Self::Output, TensorError> {
        Ok(_Tensor::<T, Cpu, DEVICE>::sinh(self.inner.as_ref())?.into())
    }

    fn cosh(&self) -> std::result::Result<Self::Output, TensorError> {
        Ok(_Tensor::<T, Cpu, DEVICE>::cosh(self.inner.as_ref())?.into())
    }

    fn tanh(&self) -> std::result::Result<Self::Output, TensorError> {
        Ok(_Tensor::<T, Cpu, DEVICE>::tanh(self.inner.as_ref())?.into())
    }

    fn asinh(&self) -> std::result::Result<Self::Output, TensorError> {
        Ok(_Tensor::<T, Cpu, DEVICE>::asinh(self.inner.as_ref())?.into())
    }

    fn acosh(&self) -> std::result::Result<Self::Output, TensorError> {
        Ok(_Tensor::<T, Cpu, DEVICE>::acosh(self.inner.as_ref())?.into())
    }

    fn atanh(&self) -> std::result::Result<Self::Output, TensorError> {
        Ok(_Tensor::<T, Cpu, DEVICE>::atanh(self.inner.as_ref())?.into())
    }

    fn sin_<U>(&self, out: U) -> std::result::Result<Self::Output, TensorError>
    where
        U: Borrow<Self::InplaceOutput>,
    {
        Ok(
            _Tensor::<T, Cpu, DEVICE>::sin_(self.inner.as_ref(), out.borrow().inner.as_ref())?
                .into(),
        )
    }

    fn cos_<U>(&self, out: U) -> std::result::Result<Self::Output, TensorError>
    where
        U: Borrow<Self::InplaceOutput>,
    {
        Ok(
            _Tensor::<T, Cpu, DEVICE>::cos_(self.inner.as_ref(), out.borrow().inner.as_ref())?
                .into(),
        )
    }

    fn tan_<U>(&self, out: U) -> std::result::Result<Self::Output, TensorError>
    where
        U: Borrow<Self::InplaceOutput>,
    {
        Ok(
            _Tensor::<T, Cpu, DEVICE>::tan_(self.inner.as_ref(), out.borrow().inner.as_ref())?
                .into(),
        )
    }

    fn asin_<U>(&self, out: U) -> std::result::Result<Self::Output, TensorError>
    where
        U: Borrow<Self::InplaceOutput>,
    {
        Ok(
            _Tensor::<T, Cpu, DEVICE>::asin_(self.inner.as_ref(), out.borrow().inner.as_ref())?
                .into(),
        )
    }

    fn acos_<U>(&self, out: U) -> std::result::Result<Self::Output, TensorError>
    where
        U: Borrow<Self::InplaceOutput>,
    {
        Ok(
            _Tensor::<T, Cpu, DEVICE>::acos_(self.inner.as_ref(), out.borrow().inner.as_ref())?
                .into(),
        )
    }

    fn atan_<U>(&self, out: U) -> std::result::Result<Self::Output, TensorError>
    where
        U: Borrow<Self::InplaceOutput>,
    {
        Ok(
            _Tensor::<T, Cpu, DEVICE>::atan_(self.inner.as_ref(), out.borrow().inner.as_ref())?
                .into(),
        )
    }

    fn sinh_<U>(&self, out: U) -> std::result::Result<Self::Output, TensorError>
    where
        U: Borrow<Self::InplaceOutput>,
    {
        Ok(
            _Tensor::<T, Cpu, DEVICE>::sinh_(self.inner.as_ref(), out.borrow().inner.as_ref())?
                .into(),
        )
    }

    fn cosh_<U>(&self, out: U) -> std::result::Result<Self::Output, TensorError>
    where
        U: Borrow<Self::InplaceOutput>,
    {
        Ok(
            _Tensor::<T, Cpu, DEVICE>::cosh_(self.inner.as_ref(), out.borrow().inner.as_ref())?
                .into(),
        )
    }

    fn tanh_<U>(&self, out: U) -> std::result::Result<Self::Output, TensorError>
    where
        U: Borrow<Self::InplaceOutput>,
    {
        Ok(
            _Tensor::<T, Cpu, DEVICE>::tanh_(self.inner.as_ref(), out.borrow().inner.as_ref())?
                .into(),
        )
    }

    fn asinh_<U>(&self, out: U) -> std::result::Result<Self::Output, TensorError>
    where
        U: Borrow<Self::InplaceOutput>,
    {
        Ok(
            _Tensor::<T, Cpu, DEVICE>::asinh_(self.inner.as_ref(), out.borrow().inner.as_ref())?
                .into(),
        )
    }

    fn acosh_<U>(&self, out: U) -> std::result::Result<Self::Output, TensorError>
    where
        U: Borrow<Self::InplaceOutput>,
    {
        Ok(
            _Tensor::<T, Cpu, DEVICE>::acosh_(self.inner.as_ref(), out.borrow().inner.as_ref())?
                .into(),
        )
    }

    fn atanh_<U>(&self, out: U) -> std::result::Result<Self::Output, TensorError>
    where
        U: Borrow<Self::InplaceOutput>,
    {
        Ok(
            _Tensor::<T, Cpu, DEVICE>::atanh_(self.inner.as_ref(), out.borrow().inner.as_ref())?
                .into(),
        )
    }

    fn exp(&self) -> std::result::Result<Self::Output, TensorError> {
        Ok(_Tensor::<T, Cpu, DEVICE>::exp(self.inner.as_ref())?.into())
    }

    fn exp_<U>(&self, out: U) -> std::result::Result<Self::Output, TensorError>
    where
        U: Borrow<Self::InplaceOutput>,
    {
        Ok(
            _Tensor::<T, Cpu, DEVICE>::exp_(self.inner.as_ref(), out.borrow().inner.as_ref())?
                .into(),
        )
    }

    fn exp2(&self) -> std::result::Result<Self::Output, TensorError> {
        Ok(_Tensor::<T, Cpu, DEVICE>::exp2(self.inner.as_ref())?.into())
    }

    fn exp2_<U>(&self, out: U) -> std::result::Result<Self::Output, TensorError>
    where
        U: Borrow<Self::InplaceOutput>,
    {
        Ok(
            _Tensor::<T, Cpu, DEVICE>::exp2_(self.inner.as_ref(), out.borrow().inner.as_ref())?
                .into(),
        )
    }

    fn sqrt(&self) -> std::result::Result<Self::Output, TensorError> {
        Ok(_Tensor::<T, Cpu, DEVICE>::sqrt(self.inner.as_ref())?.into())
    }

    fn sqrt_<U>(&self, out: U) -> std::result::Result<Self::Output, TensorError>
    where
        U: Borrow<Self::InplaceOutput>,
    {
        Ok(
            _Tensor::<T, Cpu, DEVICE>::sqrt_(self.inner.as_ref(), out.borrow().inner.as_ref())?
                .into(),
        )
    }

    fn recip(&self) -> std::result::Result<Self::Output, TensorError> {
        Ok(_Tensor::<T, Cpu, DEVICE>::recip(self.inner.as_ref())?.into())
    }

    fn recip_<U>(&self, out: U) -> std::result::Result<Self::Output, TensorError>
    where
        U: Borrow<Self::InplaceOutput>,
    {
        Ok(
            _Tensor::<T, Cpu, DEVICE>::recip_(self.inner.as_ref(), out.borrow().inner.as_ref())?
                .into(),
        )
    }

    fn ln(&self) -> std::result::Result<Self::Output, TensorError> {
        Ok(_Tensor::<T, Cpu, DEVICE>::ln(self.inner.as_ref())?.into())
    }

    fn ln_<U>(&self, out: U) -> std::result::Result<Self::Output, TensorError>
    where
        U: Borrow<Self::InplaceOutput>,
    {
        Ok(
            _Tensor::<T, Cpu, DEVICE>::ln_(self.inner.as_ref(), out.borrow().inner.as_ref())?
                .into(),
        )
    }

    fn log2(&self) -> std::result::Result<Self::Output, TensorError> {
        Ok(_Tensor::<T, Cpu, DEVICE>::log2(self.inner.as_ref())?.into())
    }

    fn log2_<U>(&self, out: U) -> std::result::Result<Self::Output, TensorError>
    where
        U: Borrow<Self::InplaceOutput>,
    {
        Ok(
            _Tensor::<T, Cpu, DEVICE>::log2_(self.inner.as_ref(), out.borrow().inner.as_ref())?
                .into(),
        )
    }

    fn log10(&self) -> std::result::Result<Self::Output, TensorError> {
        Ok(_Tensor::<T, Cpu, DEVICE>::log10(self.inner.as_ref())?.into())
    }

    fn log10_<U>(&self, out: U) -> std::result::Result<Self::Output, TensorError>
    where
        U: Borrow<Self::InplaceOutput>,
    {
        Ok(
            _Tensor::<T, Cpu, DEVICE>::log10_(self.inner.as_ref(), out.borrow().inner.as_ref())?
                .into(),
        )
    }

    fn celu(&self, alpha: Self::OutputMeta) -> std::result::Result<Self::Output, TensorError> {
        Ok(_Tensor::<T, Cpu, DEVICE>::celu(self.inner.as_ref(), alpha)?.into())
    }

    fn celu_<U>(
        &self,
        alpha: Self::OutputMeta,
        out: U,
    ) -> std::result::Result<Self::Output, TensorError>
    where
        U: Borrow<Self::InplaceOutput>,
    {
        Ok(_Tensor::<T, Cpu, DEVICE>::celu_(
            self.inner.as_ref(),
            alpha,
            out.borrow().inner.as_ref(),
        )?
        .into())
    }

    fn sigmoid(&self) -> std::result::Result<Self::Output, TensorError> {
        Ok(_Tensor::<T, Cpu, DEVICE>::sigmoid(self.inner.as_ref())?.into())
    }

    fn sigmoid_<U>(&self, out: U) -> std::result::Result<Self::Output, TensorError>
    where
        U: Borrow<Self::InplaceOutput>,
    {
        Ok(
            _Tensor::<T, Cpu, DEVICE>::sigmoid_(self.inner.as_ref(), out.borrow().inner.as_ref())?
                .into(),
        )
    }

    fn elu(&self, alpha: Self::OutputMeta) -> std::result::Result<Self::Output, TensorError> {
        Ok(_Tensor::<T, Cpu, DEVICE>::elu(self.inner.as_ref(), alpha)?.into())
    }

    fn elu_<U>(
        &self,
        alpha: Self::OutputMeta,
        out: U,
    ) -> std::result::Result<Self::Output, TensorError>
    where
        U: Borrow<Self::InplaceOutput>,
    {
        Ok(_Tensor::<T, Cpu, DEVICE>::elu_(
            self.inner.as_ref(),
            alpha,
            out.borrow().inner.as_ref(),
        )?
        .into())
    }

    fn erf(&self) -> std::result::Result<Self::Output, TensorError> {
        Ok(_Tensor::<T, Cpu, DEVICE>::erf(self.inner.as_ref())?.into())
    }

    fn gelu(&self) -> std::result::Result<Self::Output, TensorError> {
        Ok(_Tensor::<T, Cpu, DEVICE>::gelu(self.inner.as_ref())?.into())
    }

    fn gelu_<U>(&self, out: U) -> std::result::Result<Self::Output, TensorError>
    where
        U: Borrow<Self::InplaceOutput>,
    {
        Ok(
            _Tensor::<T, Cpu, DEVICE>::gelu_(self.inner.as_ref(), out.borrow().inner.as_ref())?
                .into(),
        )
    }

    fn selu<U>(&self, alpha: U, gamma: U) -> std::result::Result<Self::Output, TensorError>
    where
        U: Into<Option<Self::OutputMeta>>,
    {
        Ok(_Tensor::<T, Cpu, DEVICE>::selu(self.inner.as_ref(), alpha, gamma)?.into())
    }

    fn selu_<U>(
        &self,
        alpha: Option<Self::OutputMeta>,
        gamma: Option<Self::OutputMeta>,
        out: U,
    ) -> std::result::Result<Self::Output, TensorError>
    where
        U: Borrow<Self::InplaceOutput>,
    {
        Ok(_Tensor::<T, Cpu, DEVICE>::selu_(
            self.inner.as_ref(),
            alpha,
            gamma,
            out.borrow().inner.as_ref(),
        )?
        .into())
    }

    fn hard_sigmoid(&self) -> std::result::Result<Self::Output, TensorError> {
        Ok(_Tensor::<T, Cpu, DEVICE>::hard_sigmoid(self.inner.as_ref())?.into())
    }

    fn hard_sigmoid_<U>(&self, out: U) -> std::result::Result<Self::Output, TensorError>
    where
        U: Borrow<Self::InplaceOutput>,
    {
        Ok(_Tensor::<T, Cpu, DEVICE>::hard_sigmoid_(
            self.inner.as_ref(),
            out.borrow().inner.as_ref(),
        )?
        .into())
    }

    fn hard_swish(&self) -> std::result::Result<Self::Output, TensorError> {
        Ok(_Tensor::<T, Cpu, DEVICE>::hard_swish(self.inner.as_ref())?.into())
    }

    fn hard_swish_<U>(&self, out: U) -> std::result::Result<Self::Output, TensorError>
    where
        U: Borrow<Self::InplaceOutput>,
    {
        Ok(_Tensor::<T, Cpu, DEVICE>::hard_swish_(
            self.inner.as_ref(),
            out.borrow().inner.as_ref(),
        )?
        .into())
    }

    fn softplus(&self) -> std::result::Result<Self::Output, TensorError> {
        Ok(_Tensor::<T, Cpu, DEVICE>::softplus(self.inner.as_ref())?.into())
    }

    fn softplus_<U>(&self, out: U) -> std::result::Result<Self::Output, TensorError>
    where
        U: Borrow<Self::InplaceOutput>,
    {
        Ok(
            _Tensor::<T, Cpu, DEVICE>::softplus_(self.inner.as_ref(), out.borrow().inner.as_ref())?
                .into(),
        )
    }

    fn softsign(&self) -> std::result::Result<Self::Output, TensorError> {
        Ok(_Tensor::<T, Cpu, DEVICE>::softsign(self.inner.as_ref())?.into())
    }

    fn softsign_<U>(&self, out: U) -> std::result::Result<Self::Output, TensorError>
    where
        U: Borrow<Self::InplaceOutput>,
    {
        Ok(
            _Tensor::<T, Cpu, DEVICE>::softsign_(self.inner.as_ref(), out.borrow().inner.as_ref())?
                .into(),
        )
    }

    fn mish(&self) -> std::result::Result<Self::Output, TensorError> {
        Ok(_Tensor::<T, Cpu, DEVICE>::mish(self.inner.as_ref())?.into())
    }

    fn mish_<U>(&self, out: U) -> std::result::Result<Self::Output, TensorError>
    where
        U: Borrow<Self::InplaceOutput>,
    {
        Ok(
            _Tensor::<T, Cpu, DEVICE>::mish_(self.inner.as_ref(), out.borrow().inner.as_ref())?
                .into(),
        )
    }

    fn cbrt(&self) -> std::result::Result<Self::Output, TensorError> {
        Ok(_Tensor::<T, Cpu, DEVICE>::cbrt(self.inner.as_ref())?.into())
    }

    fn cbrt_<U>(&self, out: U) -> std::result::Result<Self::Output, TensorError>
    where
        U: Borrow<Self::InplaceOutput>,
    {
        Ok(
            _Tensor::<T, Cpu, DEVICE>::cbrt_(self.inner.as_ref(), out.borrow().inner.as_ref())?
                .into(),
        )
    }
}

impl<T: CommonBounds, const DEVICE: usize> FloatUnaryOps for DiffTensor<T, Cpu, DEVICE>
where
    T: FloatOutUnary,
<<<<<<< HEAD
    FloatUnaryType<T>: CommonBounds+FloatOutUnary<Output = <T as FloatOutUnary>::Output> + IntoScalar<T>,
=======
    FloatUnaryType<T>: CommonBounds + IntoScalar<T>,
>>>>>>> 6cc46ef8
    f64: IntoScalar<<T as FloatOutUnary>::Output>,
    T::Vec: FloatOutUnary<Output = <FloatUnaryType<T> as TypeCommon>::Vec>,
{
    type Output = DiffTensor<FloatUnaryType<T>, Cpu, DEVICE>;

    type InplaceOutput = Tensor<FloatUnaryType<T>, Cpu, DEVICE>;

    type OutputMeta = FloatUnaryType<T>;

    fn sin(&self) -> std::result::Result<Self::Output, TensorError> {
        let res = self.inner.sin()?;
        *self.out_degree.borrow_mut() += 1;
        let mut operand = self.clone();
        Ok(DiffTensor {
            inner: res,
            grad: Rc::new(RefCell::new(None)),
            out_degree: Rc::new(RefCell::new(0)),
            backward: Rc::new(RefCell::new(
                move |grad: Tensor<FloatUnaryType<T>, Cpu, DEVICE>| {
                    let new_grad = grad
                        .inner
                        .par_iter()
                        .zip(operand.inner.inner.par_iter())
                        .strided_map(|(res, (g, x))| {
                            *res = g._mul(x._cos()).into_scalar();
                        })
<<<<<<< HEAD
                        .collect::<_Tensor<FloatUnaryType<T>, Cpu, DEVICE>>();
=======
                        .collect::<_Tensor<T, Cpu, DEVICE>>();
>>>>>>> 6cc46ef8
                    handle_grad(&mut operand, new_grad.into(), &[])?;
                    Ok(false)
                },
            )),
        })
    }

    fn sin_<U>(&self, out: U) -> std::result::Result<Self::InplaceOutput, TensorError>
    where
        U: Borrow<Self::InplaceOutput>,
    {
        todo!()
    }

    fn cos(&self) -> std::result::Result<Self::Output, TensorError> {
        todo!()
    }

    fn tan(&self) -> std::result::Result<Self::Output, TensorError> {
        todo!()
    }

    fn asin(&self) -> std::result::Result<Self::Output, TensorError> {
        todo!()
    }

    fn acos(&self) -> std::result::Result<Self::Output, TensorError> {
        todo!()
    }

    fn atan(&self) -> std::result::Result<Self::Output, TensorError> {
        todo!()
    }

    fn sinh(&self) -> std::result::Result<Self::Output, TensorError> {
        todo!()
    }

    fn cosh(&self) -> std::result::Result<Self::Output, TensorError> {
        todo!()
    }

    fn tanh(&self) -> std::result::Result<Self::Output, TensorError> {
        todo!()
    }

    fn asinh(&self) -> std::result::Result<Self::Output, TensorError> {
        todo!()
    }

    fn acosh(&self) -> std::result::Result<Self::Output, TensorError> {
        todo!()
    }

    fn atanh(&self) -> std::result::Result<Self::Output, TensorError> {
        todo!()
    }

    fn cos_<U>(&self, out: U) -> std::result::Result<Self::InplaceOutput, TensorError>
    where
        U: Borrow<Self::InplaceOutput>,
    {
        todo!()
    }

    fn tan_<U>(&self, out: U) -> std::result::Result<Self::InplaceOutput, TensorError>
    where
        U: Borrow<Self::InplaceOutput>,
    {
        todo!()
    }

    fn asin_<U>(&self, out: U) -> std::result::Result<Self::InplaceOutput, TensorError>
    where
        U: Borrow<Self::InplaceOutput>,
    {
        todo!()
    }

    fn acos_<U>(&self, out: U) -> std::result::Result<Self::InplaceOutput, TensorError>
    where
        U: Borrow<Self::InplaceOutput>,
    {
        todo!()
    }

    fn atan_<U>(&self, out: U) -> std::result::Result<Self::InplaceOutput, TensorError>
    where
        U: Borrow<Self::InplaceOutput>,
    {
        todo!()
    }

    fn sinh_<U>(&self, out: U) -> std::result::Result<Self::InplaceOutput, TensorError>
    where
        U: Borrow<Self::InplaceOutput>,
    {
        todo!()
    }

    fn cosh_<U>(&self, out: U) -> std::result::Result<Self::InplaceOutput, TensorError>
    where
        U: Borrow<Self::InplaceOutput>,
    {
        todo!()
    }

    fn tanh_<U>(&self, out: U) -> std::result::Result<Self::InplaceOutput, TensorError>
    where
        U: Borrow<Self::InplaceOutput>,
    {
        todo!()
    }

    fn asinh_<U>(&self, out: U) -> std::result::Result<Self::InplaceOutput, TensorError>
    where
        U: Borrow<Self::InplaceOutput>,
    {
        todo!()
    }

    fn acosh_<U>(&self, out: U) -> std::result::Result<Self::InplaceOutput, TensorError>
    where
        U: Borrow<Self::InplaceOutput>,
    {
        todo!()
    }

    fn atanh_<U>(&self, out: U) -> std::result::Result<Self::InplaceOutput, TensorError>
    where
        U: Borrow<Self::InplaceOutput>,
    {
        todo!()
    }

    fn exp(&self) -> std::result::Result<Self::Output, TensorError> {
        todo!()
    }

    fn exp_<U>(&self, out: U) -> std::result::Result<Self::InplaceOutput, TensorError>
    where
        U: Borrow<Self::InplaceOutput>,
    {
        todo!()
    }

    fn exp2(&self) -> std::result::Result<Self::Output, TensorError> {
        todo!()
    }

    fn exp2_<U>(&self, out: U) -> std::result::Result<Self::InplaceOutput, TensorError>
    where
        U: Borrow<Self::InplaceOutput>,
    {
        todo!()
    }

    fn sqrt(&self) -> std::result::Result<Self::Output, TensorError> {
        todo!()
    }

    fn sqrt_<U>(&self, out: U) -> std::result::Result<Self::InplaceOutput, TensorError>
    where
        U: Borrow<Self::InplaceOutput>,
    {
        todo!()
    }

    fn recip(&self) -> std::result::Result<Self::Output, TensorError> {
        todo!()
    }

    fn recip_<U>(&self, out: U) -> std::result::Result<Self::InplaceOutput, TensorError>
    where
        U: Borrow<Self::InplaceOutput>,
    {
        todo!()
    }

    fn ln(&self) -> std::result::Result<Self::Output, TensorError> {
        todo!()
    }

    fn ln_<U>(&self, out: U) -> std::result::Result<Self::InplaceOutput, TensorError>
    where
        U: Borrow<Self::InplaceOutput>,
    {
        todo!()
    }

    fn log2(&self) -> std::result::Result<Self::Output, TensorError> {
        todo!()
    }

    fn log2_<U>(&self, out: U) -> std::result::Result<Self::InplaceOutput, TensorError>
    where
        U: Borrow<Self::InplaceOutput>,
    {
        todo!()
    }

    fn log10(&self) -> std::result::Result<Self::Output, TensorError> {
        todo!()
    }

    fn log10_<U>(&self, out: U) -> std::result::Result<Self::InplaceOutput, TensorError>
    where
        U: Borrow<Self::InplaceOutput>,
    {
        todo!()
    }

    fn celu(&self, alpha: Self::OutputMeta) -> std::result::Result<Self::Output, TensorError> {
        todo!()
    }

    fn celu_<U>(
        &self,
        alpha: Self::OutputMeta,
        out: U,
    ) -> std::result::Result<Self::InplaceOutput, TensorError>
    where
        U: Borrow<Self::InplaceOutput>,
    {
        todo!()
    }

    fn sigmoid(&self) -> std::result::Result<Self::Output, TensorError> {
        todo!()
    }

    fn sigmoid_<U>(&self, out: U) -> std::result::Result<Self::InplaceOutput, TensorError>
    where
        U: Borrow<Self::InplaceOutput>,
    {
        todo!()
    }

    fn elu(&self, alpha: Self::OutputMeta) -> std::result::Result<Self::Output, TensorError> {
        todo!()
    }

    fn elu_<U>(
        &self,
        alpha: Self::OutputMeta,
        out: U,
    ) -> std::result::Result<Self::InplaceOutput, TensorError>
    where
        U: Borrow<Self::InplaceOutput>,
    {
        todo!()
    }

    fn erf(&self) -> std::result::Result<Self::Output, TensorError> {
        todo!()
    }

    fn gelu(&self) -> std::result::Result<Self::Output, TensorError> {
        todo!()
    }

    fn gelu_<U>(&self, out: U) -> std::result::Result<Self::InplaceOutput, TensorError>
    where
        U: Borrow<Self::InplaceOutput>,
    {
        todo!()
    }

    fn selu<U>(&self, alpha: U, gamma: U) -> std::result::Result<Self::Output, TensorError>
    where
        U: Into<Option<Self::OutputMeta>>,
    {
        todo!()
    }

    fn selu_<U>(
        &self,
        alpha: Option<Self::OutputMeta>,
        gamma: Option<Self::OutputMeta>,
        out: U,
    ) -> std::result::Result<Self::InplaceOutput, TensorError>
    where
        U: Borrow<Self::InplaceOutput>,
    {
        todo!()
    }

    fn hard_sigmoid(&self) -> std::result::Result<Self::Output, TensorError> {
        todo!()
    }

    fn hard_sigmoid_<U>(&self, out: U) -> std::result::Result<Self::InplaceOutput, TensorError>
    where
        U: Borrow<Self::InplaceOutput>,
    {
        todo!()
    }

    fn hard_swish(&self) -> std::result::Result<Self::Output, TensorError> {
        todo!()
    }

    fn hard_swish_<U>(&self, out: U) -> std::result::Result<Self::InplaceOutput, TensorError>
    where
        U: Borrow<Self::InplaceOutput>,
    {
        todo!()
    }

    fn softplus(&self) -> std::result::Result<Self::Output, TensorError> {
        todo!()
    }

    fn softplus_<U>(&self, out: U) -> std::result::Result<Self::InplaceOutput, TensorError>
    where
        U: Borrow<Self::InplaceOutput>,
    {
        todo!()
    }

    fn softsign(&self) -> std::result::Result<Self::Output, TensorError> {
        todo!()
    }

    fn softsign_<U>(&self, out: U) -> std::result::Result<Self::InplaceOutput, TensorError>
    where
        U: Borrow<Self::InplaceOutput>,
    {
        todo!()
    }

    fn mish(&self) -> std::result::Result<Self::Output, TensorError> {
        todo!()
    }

    fn mish_<U>(&self, out: U) -> std::result::Result<Self::InplaceOutput, TensorError>
    where
        U: Borrow<Self::InplaceOutput>,
    {
        todo!()
    }

    fn cbrt(&self) -> std::result::Result<Self::Output, TensorError> {
        let res = self.inner.cbrt()?;
        *self.out_degree.borrow_mut() += 1;
        let mut operand = self.clone();
        Ok(DiffTensor {
            inner: res,
            grad: Rc::new(RefCell::new(None)),
            out_degree: Rc::new(RefCell::new(0)),
            backward: Rc::new(RefCell::new(
                move |grad: Tensor<FloatUnaryType<T>, Cpu, DEVICE>| {
                    let new_grad = grad
                        .inner
                        .par_iter()
                        .zip(operand.inner.inner.par_iter())
                        .strided_map(|(res, (g, x))| {
                            let a: <T as FloatOutUnary>::Output = x._cbrt();
                            let mul: <T as FloatOutUnary>::Output = a._mul(3.0.into_scalar());
                            let b: <T as FloatOutUnary>::Output = a._mul(mul);
                            let c: <T as FloatOutUnary>::Output = b._recip();
                            *res = g._mul(c).into_scalar();
                        })
                        .collect::<_Tensor<T, Cpu, DEVICE>>();
                    handle_grad(&mut operand, new_grad.into(), &[])?;
                    Ok(false)
                },
            )),
        })
    }

    fn cbrt_<U>(&self, out: U) -> std::result::Result<Self::InplaceOutput, TensorError>
    where
        U: Borrow<Self::InplaceOutput>,
    {
        todo!()
    }
}





// impl<T, const DEVICE: usize> FloatUnaryOps for DiffTensor<T, Cpu, DEVICE>
// where
//     T: FloatOutUnary + CommonBounds,
//     FloatUnaryType<T>: CommonBounds,
//     f64: IntoScalar<<T as FloatOutUnary>::Output>,
//     T::Vec: FloatOutUnary<Output = <FloatUnaryType<T> as TypeCommon>::Vec>,


// {
//     type Output = DiffTensor<FloatUnaryType<T>, Cpu, DEVICE>;

//     type InplaceOutput = Tensor<FloatUnaryType<T>, Cpu, DEVICE>;

//     type OutputMeta = FloatUnaryType<T>;

//     fn sin(&self) -> std::result::Result<Self::Output, TensorError> {

//         let res = self.inner.sin()?;
//         *self.out_degree.borrow_mut() += 1;
//         let mut operand = self.inner.clone();

//        Ok(DiffTensor {
//             inner: res,
//             grad: Rc::new(RefCell::new(None)),
//             out_degree: Rc::new(RefCell::new(0)),
//             backward: Rc::new(RefCell::new(
//                 move |grad: Tensor<FloatUnaryType<T>, Cpu, DEVICE>| {
//                     let new_grad = grad
//                         .inner
//                         .par_iter()
//                         .zip(self.inner.inner.par_iter())
//                         .strided_map(|(res, (g, x))| {
//                             *res = g._mul(x._cos()).into_scalar();
//                         })
//                         .collect::<_Tensor<T, Cpu, DEVICE>>();
//                     handle_grad(&mut operand, new_grad.into(), &[])?;
//                     Ok(false)
//                 },
//             )),
    
//     })

//     }

//     fn cos(&self) -> std::result::Result<Self::Output, TensorError> {
//         let res = self.inner.cos()?;
//         *self.out_degree.borrow_mut() += 1;
//         let operand = self.inner.clone();

//         Ok(
//             DiffTensor {
//                 inner: res,
//                 grad: Rc::new(RefCell::new(None)),
//                 out_degree: Rc::new(RefCell::new(0)),
//                 backward: Rc::new(RefCell::new(
//                     move |grad: Tensor<FloatUnaryType<T>, Cpu, DEVICE>| {
//                         let new_grad = grad
//                             .inner
//                             .par_iter()
//                             .zip(self.inner.inner.par_iter())
//                             .strided_map(|(res, (g, x))| {
//                                 *res = g._mul(x._sin()).into_scalar();
//                             })
//                             .collect::<_Tensor<T, Cpu, DEVICE>>();
//                         handle_grad(&mut operand, new_grad.into(), &[])?;
//                         Ok(false)
//                     },
//                 )),
//             },
//         )
//     }

//     fn tan(&self) -> std::result::Result<Self::Output, TensorError> {
//         let res = self.inner.tan()?;
//         *self.out_degree.borrow_mut() += 1;
//         let operand = self.inner.clone();

//         Ok(
//             DiffTensor {
//                 inner: res,
//                 grad: Rc::new(RefCell::new(None)),
//                 out_degree: Rc::new(RefCell::new(0)),
//                 backward: Rc::new(RefCell::new(
//                     move |grad: Tensor<FloatUnaryType<T>, Cpu, DEVICE>| {
//                         let new_grad = grad
//                             .inner
//                             .par_iter()
//                             .zip(self.inner.inner.par_iter())
//                             .strided_map(|(res, (g, x))| {
//                                 *res = g._mul(x._tan()).into_scalar();
//                             })
//                             .collect::<_Tensor<T, Cpu, DEVICE>>();
//                         handle_grad(&mut operand, new_grad.into(), &[])?;
//                         Ok(false)
//                     },
//                 )),
//             },
//         )
//     }

//     fn asin(&self) -> std::result::Result<Self::Output, TensorError> {
//         let res = self.inner.asin()?;
//         *self.out_degree.borrow_mut() += 1;
//         let operand = self.inner.clone();
//         Ok(
//             DiffTensor {
//                 inner: res,
//                 grad: Rc::new(RefCell::new(None)),
//                 out_degree: Rc::new(RefCell::new(0)),
//                 backward: Rc::new(RefCell::new(
//                     move |grad: Tensor<FloatUnaryType<T>, Cpu, DEVICE>| {
//                         let new_grad = grad
//                             .inner
//                             .par_iter()
//                             .zip(self.inner.inner.par_iter())
//                             .strided_map(|(res, (g, x))| {
//                                 *res = g._mul(x._asin()).into_scalar();
//                             })
//                             .collect::<_Tensor<T, Cpu, DEVICE>>();
//                         handle_grad(&mut operand, new_grad.into(), &[])?;
//                         Ok(false)
//                     },
//                 )),
//             },
//         )
//     }


//     fn acos(&self) -> std::result::Result<Self::Output, TensorError> {
//         let res = self.inner.acos()?;
//         *self.out_degree.borrow_mut() += 1;
//         let operand = self.inner.clone();
//         Ok(
//             DiffTensor {
//                 inner: res,
//                 grad: Rc::new(RefCell::new(None)),
//                 out_degree: Rc::new(RefCell::new(0)),
//                 backward: Rc::new(RefCell::new(
//                     move |grad: Tensor<FloatUnaryType<T>, Cpu, DEVICE>| {
//                         let new_grad = grad
//                             .inner
//                             .par_iter()
//                             .zip(self.inner.inner.par_iter())
//                             .strided_map(|(res, (g, x))| {
//                                 *res = g._mul(x._acos()).into_scalar();
//                             })
//                             .collect::<_Tensor<T, Cpu, DEVICE>>();
//                         handle_grad(&mut operand, new_grad.into(), &[])?;
//                         Ok(false)
//                     },
//                 )),
//             },
//         )
//     }

//     fn atan(&self) -> std::result::Result<Self::Output, TensorError> {
//         let res = self.inner.atan()?;
//         *self.out_degree.borrow_mut() += 1;
//         let operand = self.inner.clone();
//         Ok(
//             DiffTensor {
//                 inner: res,
//                 grad: Rc::new(RefCell::new(None)),
//                 out_degree: Rc::new(RefCell::new(0)),
//                 backward: Rc::new(RefCell::new(
//                     move |grad: Tensor<FloatUnaryType<T>, Cpu, DEVICE>| {
//                         let new_grad = grad
//                             .inner
//                             .par_iter()
//                             .zip(self.inner.inner.par_iter())
//                             .strided_map(|(res, (g, x))| {
//                                 *res = g._mul(x._atan()).into_scalar();
//                             })
//                             .collect::<_Tensor<T, Cpu, DEVICE>>();
//                         handle_grad(&mut operand, new_grad.into(), &[])?;
//                         Ok(false)
//                     },
//                 )),
//             },
//         )
//     }

//     fn sinh(&self) -> std::result::Result<Self::Output, TensorError> {
//         let res = self.inner.sinh()?;
//         *self.out_degree.borrow_mut() += 1;
//         let operand = self.inner.clone();
//         Ok(
//             DiffTensor {
//                 inner: res,
//                 grad: Rc::new(RefCell::new(None)),
//                 out_degree: Rc::new(RefCell::new(0)),
//                 backward: Rc::new(RefCell::new(
//                     move |grad: Tensor<FloatUnaryType<T>, Cpu, DEVICE>| {
//                         let new_grad = grad
//                             .inner
//                             .par_iter()
//                             .zip(self.inner.inner.par_iter())
//                             .strided_map(|(res, (g, x))| {
//                                 *res = g._mul(x._sinh()).into_scalar();
//                             })
//                             .collect::<_Tensor<T, Cpu, DEVICE>>();
//                         handle_grad(&mut operand, new_grad.into(), &[])?;
//                         Ok(false)
//                     },
//                 )),
//             },
//         )
//     }

//     fn cosh(&self) -> std::result::Result<Self::Output, TensorError> {
//         let res = self.inner.cosh()?;
//         *self.out_degree.borrow_mut() += 1;
//         let operand = self.inner.clone();
//         Ok(
//             DiffTensor {
//                 inner: res,
//                 grad: Rc::new(RefCell::new(None)),
//                 out_degree: Rc::new(RefCell::new(0)),
//                 backward: Rc::new(RefCell::new(
//                     move |grad: Tensor<FloatUnaryType<T>, Cpu, DEVICE>| {
//                         let new_grad = grad
//                             .inner
//                             .par_iter()
//                             .zip(self.inner.inner.par_iter())
//                             .strided_map(|(res, (g, x))| {
//                                 *res = g._mul(x._cosh()).into_scalar();
//                             })
//                             .collect::<_Tensor<T, Cpu, DEVICE>>();
//                         handle_grad(&mut operand, new_grad.into(), &[])?;
//                         Ok(false)
//                     },
//                 )),
//             },
//         )
//     }

//     fn tanh(&self) -> std::result::Result<Self::Output, TensorError> {
//         let res = self.inner.tanh()?;
//         *self.out_degree.borrow_mut() += 1;
//         let perand = self.inner.clone();
//         Ok(
//             DiffTensor {
//                 inner: res,
//                 grad: Rc::new(RefCell::new(None)),
//                 out_degree: Rc::new(RefCell::new(0)),
//                 backward: Rc::new(RefCell::new(
//                     move |grad: Tensor<FloatUnaryType<T>, Cpu, DEVICE>| {
//                         let new_grad = grad
//                             .inner
//                             .par_iter()
//                             .zip(self.inner.inner.par_iter())
//                             .strided_map(|(res, (g, x))| {
//                                 *res = g._mul(x._tanh()).into_scalar();
//                             })
//                             .collect::<_Tensor<T, Cpu, DEVICE>>();
//                         handle_grad(&mut operand, new_grad.into(), &[])?;
//                         Ok(false)
//                     },
//                 )),
//             },
//         )
//     }

//     fn asinh(&self) -> std::result::Result<Self::Output, TensorError> {
//         let res = self.inner.asinh()?;
//         *self.out_degree.borrow_mut() += 1;
//         let operand = self.inner.clone();
//         Ok(
//             DiffTensor {
//                 inner: res,
//                 grad: Rc::new(RefCell::new(None)),
//                 out_degree: Rc::new(RefCell::new(0)),
//                 backward: Rc::new(RefCell::new(
//                     move |grad: Tensor<FloatUnaryType<T>, Cpu, DEVICE>| {
//                         let new_grad = grad
//                             .inner
//                             .par_iter()
//                             .zip(self.inner.inner.par_iter())
//                             .strided_map(|(res, (g, x))| {
//                                 *res = g._mul(x._asinh()).into_scalar();
//                             })
//                             .collect::<_Tensor<T, Cpu, DEVICE>>();
//                         handle_grad(&mut operand, new_grad.into(), &[])?;
//                         Ok(false)
//                     },
//                 )),
//             },
//         )
//     }

//     fn acosh(&self) -> std::result::Result<Self::Output, TensorError> {
//         let res = self.inner.acosh()?;
//         *self.out_degree.borrow_mut() += 1;
//         operand = self.inner.clone();
//         Ok(
//             DiffTensor {
//                 inner: res,
//                 grad: Rc::new(RefCell::new(None)),
//                 out_degree: Rc::new(RefCell::new(0)),
//                 backward: Rc::new(RefCell::new(
//                     move |grad: Tensor<FloatUnaryType<T>, Cpu, DEVICE>| {
//                         let new_grad = grad
//                             .inner
//                             .par_iter()
//                             .zip(self.inner.inner.par_iter())
//                             .strided_map(|(res, (g, x))| {
//                                 *res = g._mul(x._acosh()).into_scalar();
//                             })
//                             .collect::<_Tensor<T, Cpu, DEVICE>>();
//                         handle_grad(&mut operand, new_grad.into(), &[])?;
//                         Ok(false)
//                     },
//                 )),
//             },
//         )
//     }

//     fn atanh(&self) -> std::result::Result<Self::Output, TensorError> {
//         let res = self.inner.atanh()?;
//         *self.out_degree.borrow_mut() += 1;
//         let operand = self.inner.clone();
//         Ok(
//             DiffTensor {
//                 inner: res,
//                 grad: Rc::new(RefCell::new(None)),
//                 out_degree: Rc::new(RefCell::new(0)),
//                 backward: Rc::new(RefCell::new(
//                     move |grad: Tensor<FloatUnaryType<T>, Cpu, DEVICE>| {
//                         let new_grad = grad
//                             .inner
//                             .par_iter()
//                             .zip(self.inner.inner.par_iter())
//                             .strided_map(|(res, (g, x))| {
//                                 *res = g._mul(x._atanh()).into_scalar();
//                             })
//                             .collect::<_Tensor<T, Cpu, DEVICE>>();
//                         handle_grad(&mut operand, new_grad.into(), &[])?;
//                         Ok(false)
//                     },
//                 )),
//             },
//         )
//     }

//     fn sin_<U>(&self, out: U) -> std::result::Result<Self::Output, TensorError>
//     where
//         U: Borrow<Self::InplaceOutput>,
//     {
//         Ok(
//             _Tensor::<T, Cpu, DEVICE>::sin_(self.inner.as_ref(), out.borrow().inner.as_ref())?
//                 .into(),
//         )
//     }

//     fn cos_<U>(&self, out: U) -> std::result::Result<Self::Output, TensorError>
//     where
//         U: Borrow<Self::InplaceOutput>,
//     {
//         Ok(
//             _Tensor::<T, Cpu, DEVICE>::cos_(self.inner.as_ref(), out.borrow().inner.as_ref())?
//                 .into(),
//         )
//     }

//     fn tan_<U>(&self, out: U) -> std::result::Result<Self::Output, TensorError>
//     where
//         U: Borrow<Self::InplaceOutput>,
//     {
//         Ok(
//             _Tensor::<T, Cpu, DEVICE>::tan_(self.inner.as_ref(), out.borrow().inner.as_ref())?
//                 .into(),
//         )
//     }

//     fn asin_<U>(&self, out: U) -> std::result::Result<Self::Output, TensorError>
//     where
//         U: Borrow<Self::InplaceOutput>,
//     {
//         Ok(
//             _Tensor::<T, Cpu, DEVICE>::asin_(self.inner.as_ref(), out.borrow().inner.as_ref())?
//                 .into(),
//         )
//     }

//     fn acos_<U>(&self, out: U) -> std::result::Result<Self::Output, TensorError>
//     where
//         U: Borrow<Self::InplaceOutput>,
//     {
//         Ok(
//             _Tensor::<T, Cpu, DEVICE>::acos_(self.inner.as_ref(), out.borrow().inner.as_ref())?
//                 .into(),
//         )
//     }

//     fn atan_<U>(&self, out: U) -> std::result::Result<Self::Output, TensorError>
//     where
//         U: Borrow<Self::InplaceOutput>,
//     {
//         Ok(
//             _Tensor::<T, Cpu, DEVICE>::atan_(self.inner.as_ref(), out.borrow().inner.as_ref())?
//                 .into(),
//         )
//     }

//     fn sinh_<U>(&self, out: U) -> std::result::Result<Self::Output, TensorError>
//     where
//         U: Borrow<Self::InplaceOutput>,
//     {
//         Ok(
//             _Tensor::<T, Cpu, DEVICE>::sinh_(self.inner.as_ref(), out.borrow().inner.as_ref())?
//                 .into(),
//         )
//     }

//     fn cosh_<U>(&self, out: U) -> std::result::Result<Self::Output, TensorError>
//     where
//         U: Borrow<Self::InplaceOutput>,
//     {
//         Ok(
//             _Tensor::<T, Cpu, DEVICE>::cosh_(self.inner.as_ref(), out.borrow().inner.as_ref())?
//                 .into(),
//         )
//     }

//     fn tanh_<U>(&self, out: U) -> std::result::Result<Self::Output, TensorError>
//     where
//         U: Borrow<Self::InplaceOutput>,
//     {
//         Ok(
//             _Tensor::<T, Cpu, DEVICE>::tanh_(self.inner.as_ref(), out.borrow().inner.as_ref())?
//                 .into(),
//         )
//     }

//     fn asinh_<U>(&self, out: U) -> std::result::Result<Self::Output, TensorError>
//     where
//         U: Borrow<Self::InplaceOutput>,
//     {
//         Ok(
//             _Tensor::<T, Cpu, DEVICE>::asinh_(self.inner.as_ref(), out.borrow().inner.as_ref())?
//                 .into(),
//         )
//     }

//     fn acosh_<U>(&self, out: U) -> std::result::Result<Self::Output, TensorError>
//     where
//         U: Borrow<Self::InplaceOutput>,
//     {
//         Ok(
//             _Tensor::<T, Cpu, DEVICE>::acosh_(self.inner.as_ref(), out.borrow().inner.as_ref())?
//                 .into(),
//         )
//     }

//     fn atanh_<U>(&self, out: U) -> std::result::Result<Self::Output, TensorError>
//     where
//         U: Borrow<Self::InplaceOutput>,
//     {
//         Ok(
//             _Tensor::<T, Cpu, DEVICE>::atanh_(self.inner.as_ref(), out.borrow().inner.as_ref())?
//                 .into(),
//         )
//     }

//     fn exp(&self) -> std::result::Result<Self::Output, TensorError> {
//         let res = self.inner.exp()?;
//         *self.out_degree.borrow_mut() += 1;
//         let mut operand = self.inner.clone();

//         Ok(
//             DiffTensor {
//                 inner: res,
//                 grad: Rc::new(RefCell::new(None)),
//                 out_degree: Rc::new(RefCell::new(0)),
//                 backward: Rc::new(RefCell::new(
//                     move |grad: Tensor<FloatUnaryType<T>, Cpu, DEVICE>| {
//                         let new_grad = grad
//                             .inner
//                             .par_iter()
//                             .zip(self.inner.inner.par_iter())
//                             .strided_map(|(res, (g, x))| {
//                                 *res = g._mul(x._exp()).into_scalar();
//                             })
//                             .collect::<_Tensor<T, Cpu, DEVICE>>();
//                         handle_grad(&mut operand, new_grad.into(), &[])?;
//                         Ok(false)
//                     },
//                 )),
//             },
//         )
//     }

//     fn exp_<U>(&self, out: U) -> std::result::Result<Self::Output, TensorError>
//     where
//         U: Borrow<Self::InplaceOutput>,
//     {
//         Ok(
//             _Tensor::<T, Cpu, DEVICE>::exp_(self.inner.as_ref(), out.borrow().inner.as_ref())?
//                 .into(),
//         )
//     }

//     fn exp2(&self) -> std::result::Result<Self::Output, TensorError> {
//         Ok(_Tensor::<T, Cpu, DEVICE>::exp2(self.inner.as_ref())?.into())
//     }

//     fn exp2_<U>(&self, out: U) -> std::result::Result<Self::Output, TensorError>
//     where
//         U: Borrow<Self::InplaceOutput>,
//     {
//         Ok(
//             _Tensor::<T, Cpu, DEVICE>::exp2_(self.inner.as_ref(), out.borrow().inner.as_ref())?
//                 .into(),
//         )
//     }

//     fn sqrt(&self) -> std::result::Result<Self::Output, TensorError> {
//         let res = self.inner.sqrt()?;
//         *self.out_degree.borrow_mut() += 1;
//         let mut operand = self.inner.clone();
//         Ok(
//             DiffTensor {
//                 inner: res,
//                 grad: Rc::new(RefCell::new(None)),
//                 out_degree: Rc::new(RefCell::new(0)),
//                 backward: Rc::new(RefCell::new(
//                     move |grad: Tensor<FloatUnaryType<T>, Cpu, DEVICE>| {
//                         let new_grad = grad
//                             .inner
//                             .par_iter()
//                             .zip(self.inner.inner.par_iter())
//                             .strided_map(|(res, (g, x))| {
//                                 *res = g._mul(x._sqrt()).into_scalar();
//                             })
//                             .collect::<_Tensor<T, Cpu, DEVICE>>();
//                         handle_grad(&mut operand, new_grad.into(), &[])?;
//                         Ok(false)
//                     },
//                 )),
//             },
//         )
//     }

//     fn sqrt_<U>(&self, out: U) -> std::result::Result<Self::Output, TensorError>
//     where
//         U: Borrow<Self::InplaceOutput>,
//     {
//         Ok(
//             _Tensor::<T, Cpu, DEVICE>::sqrt_(self.inner.as_ref(), out.borrow().inner.as_ref())?
//                 .into(),
//         )
//     }

//     fn recip(&self) -> std::result::Result<Self::Output, TensorError> {
//         let res = self.inner.recip()?;
//         *self.out_degree.borrow_mut() += 1;
//         let mut operand = self.inner.clone();
//         Ok(
//             DiffTensor {
//                 inner: res,
//                 grad: Rc::new(RefCell::new(None)),
//                 out_degree: Rc::new(RefCell::new(0)),
//                 backward: Rc::new(RefCell::new(
//                     move |grad: Tensor<FloatUnaryType<T>, Cpu, DEVICE>| {
//                         let new_grad = grad
//                             .inner
//                             .par_iter()
//                             .zip(self.inner.inner.par_iter())
//                             .strided_map(|(res, (g, x))| {
//                                 *res = g._mul(x._recip()).into_scalar();
//                             })
//                             .collect::<_Tensor<T, Cpu, DEVICE>>();
//                         handle_grad(&mut operand, new_grad.into(), &[])?;
//                         Ok(false)
//                     },
//                 )),
//             },
//         )
//     }

//     fn recip_<U>(&self, out: U) -> std::result::Result<Self::Output, TensorError>
//     where
//         U: Borrow<Self::InplaceOutput>,
//     {
//         Ok(
//             _Tensor::<T, Cpu, DEVICE>::recip_(self.inner.as_ref(), out.borrow().inner.as_ref())?
//                 .into(),
//         )
//     }

//     fn ln(&self) -> std::result::Result<Self::Output, TensorError> {
//         let res = self.inner.ln()?;
//         *self.out_degree.borrow_mut() += 1;
//         let mut operand = self.inner.clone();
//         Ok(
//             DiffTensor {
//                 inner: res,
//                 grad: Rc::new(RefCell::new(None)),
//                 out_degree: Rc::new(RefCell::new(0)),
//                 backward: Rc::new(RefCell::new(
//                     move |grad: Tensor<FloatUnaryType<T>, Cpu, DEVICE>| {
//                         let new_grad = grad
//                             .inner
//                             .par_iter()
//                             .zip(self.inner.inner.par_iter())
//                             .strided_map(|(res, (g, x))| {
//                                 *res = g._mul(x._ln()).into_scalar();
//                             })
//                             .collect::<_Tensor<T, Cpu, DEVICE>>();
//                         handle_grad(&mut operand, new_grad.into(), &[])?;
//                         Ok(false)
//                     },
//                 )),
//             },
//         )
//     }

//     fn ln_<U>(&self, out: U) -> std::result::Result<Self::Output, TensorError>
//     where
//         U: Borrow<Self::InplaceOutput>,
//     {
//         Ok(
//             _Tensor::<T, Cpu, DEVICE>::ln_(self.inner.as_ref(), out.borrow().inner.as_ref())?
//                 .into(),
//         )
//     }

//     fn log2(&self) -> std::result::Result<Self::Output, TensorError> {
//         let res = self.inner.log2()?;
//         *self.out_degree.borrow_mut() += 1;
//         let mut operand = self.inner.clone();
//         Ok(
//             DiffTensor {
//                 inner: res,
//                 grad: Rc::new(RefCell::new(None)),
//                 out_degree: Rc::new(RefCell::new(0)),
//                 backward: Rc::new(RefCell::new(
//                     move |grad: Tensor<FloatUnaryType<T>, Cpu, DEVICE>| {
//                         let new_grad = grad
//                             .inner
//                             .par_iter()
//                             .zip(self.inner.inner.par_iter())
//                             .strided_map(|(res, (g, x))| {
//                                 *res = g._mul(x._log2()).into_scalar();
//                             })
//                             .collect::<_Tensor<T, Cpu, DEVICE>>();
//                         handle_grad(&mut operand, new_grad.into(), &[])?;
//                         Ok(false)
//                     },
//                 )),
//             },
//         )
//     }

//     fn log2_<U>(&self, out: U) -> std::result::Result<Self::Output, TensorError>
//     where
//         U: Borrow<Self::InplaceOutput>,
//     {
//         Ok(
//             _Tensor::<T, Cpu, DEVICE>::log2_(self.inner.as_ref(), out.borrow().inner.as_ref())?
//                 .into(),
//         )
//     }

//     fn log10(&self) -> std::result::Result<Self::Output, TensorError> {
//         let res = self.inner.log10()?;
//         *self.out_degree.borrow_mut() += 1;
//         let mut operand = self.inner.clone();
//         Ok(
//             DiffTensor {
//                 inner: res,
//                 grad: Rc::new(RefCell::new(None)),
//                 out_degree: Rc::new(RefCell::new(0)),
//                 backward: Rc::new(RefCell::new(
//                     move |grad: Tensor<FloatUnaryType<T>, Cpu, DEVICE>| {
//                         let new_grad = grad
//                             .inner
//                             .par_iter()
//                             .zip(self.inner.inner.par_iter())
//                             .strided_map(|(res, (g, x))| {
//                                 *res = g._mul(x._cos()).into_scalar();
//                             })
//                             .collect::<_Tensor<T, Cpu, DEVICE>>();
//                         handle_grad(&mut operand, new_grad.into(), &[])?;
//                         Ok(false)
//                     },
//                 )),
//             },
//         )
//     }

//     fn log10_<U>(&self, out: U) -> std::result::Result<Self::Output, TensorError>
//     where
//         U: Borrow<Self::InplaceOutput>,
//     {
//         Ok(
//             _Tensor::<T, Cpu, DEVICE>::log10_(self.inner.as_ref(), out.borrow().inner.as_ref())?
//                 .into(),
//         )
//     }

//     fn celu(&self, alpha: Self::OutputMeta) -> std::result::Result<Self::Output, TensorError> {
//         //This has a paratemeter  in celu how would I be dealing (alpha?)
//         //ask chatgpt
//         let res = self.inner.celu(alpha)?;
//         *self.out_degree.borrow_mut() += 1;
//         let mut operand = self.inner.clone();
//         Ok(
//             DiffTensor {
//                 inner: res,
//                 grad: Rc::new(RefCell::new(None)),
//                 out_degree: Rc::new(RefCell::new(0)),
//                 backward: Rc::new(RefCell::new(
//                     move |grad: Tensor<FloatUnaryType<T>, Cpu, DEVICE>| {
//                         let new_grad = grad
//                             .inner
//                             .par_iter()
//                             .zip(self.inner.inner.par_iter())
//                             .strided_map(|(res, (g, x))| {
//                                 *res = g._mul(x._celu()).into_scalar();
//                             })
//                             .collect::<_Tensor<T, Cpu, DEVICE>>();
//                         handle_grad(&mut operand, new_grad.into(), &[])?;
//                         Ok(false)
//                     },
//                 )),
//             },
//         )


//     }

//     fn celu_<U>(
//         &self,
//         alpha: Self::OutputMeta,
//         out: U,
//     ) -> std::result::Result<Self::Output, TensorError>
//     where
//         U: Borrow<Self::InplaceOutput>,
//     {
//         Ok(_Tensor::<T, Cpu, DEVICE>::celu_(
//             self.inner.as_ref(),
//             alpha,
//             out.borrow().inner.as_ref(),
//         )?
//         .into())
//     }

//     fn sigmoid(&self) -> std::result::Result<Self::Output, TensorError> {
//         let res = self.inner.sigmoid()?;
//         *self.out_degree.borrow_mut() += 1;
//         let mut operand = self.inner.clone();
//         Ok(
//             DiffTensor {
//                 inner: res,
//                 grad: Rc::new(RefCell::new(None)),
//                 out_degree: Rc::new(RefCell::new(0)),
//                 backward: Rc::new(RefCell::new(
//                     move |grad: Tensor<FloatUnaryType<T>, Cpu, DEVICE>| {
//                         let new_grad = grad
//                             .inner
//                             .par_iter()
//                             .zip(self.inner.inner.par_iter())
//                             .strided_map(|(res, (g, x))| {
//                                 *res = g._mul(x._sigmoid()).into_scalar();
//                             })
//                             .collect::<_Tensor<T, Cpu, DEVICE>>();
//                         handle_grad(&mut operand, new_grad.into(), &[])?;
//                         Ok(false)
//                     },
//                 )),
//             },
//         )
//     }

//     fn sigmoid_<U>(&self, out: U) -> std::result::Result<Self::Output, TensorError>
//     where
//         U: Borrow<Self::InplaceOutput>,
//     {
//         Ok(
//             _Tensor::<T, Cpu, DEVICE>::sigmoid_(self.inner.as_ref(), out.borrow().inner.as_ref())?
//                 .into(),
//         )
//     }

//     fn elu(&self, alpha: Self::OutputMeta) -> std::result::Result<Self::Output, TensorError> {
//         Ok(_Tensor::<T, Cpu, DEVICE>::elu(self.inner.as_ref(), alpha)?.into())
//     }

//     fn elu_<U>(
//         &self,
//         alpha: Self::OutputMeta,
//         out: U,
//     ) -> std::result::Result<Self::Output, TensorError>
//     where
//         U: Borrow<Self::InplaceOutput>,
//     {
//         Ok(_Tensor::<T, Cpu, DEVICE>::elu_(
//             self.inner.as_ref(),
//             alpha,
//             out.borrow().inner.as_ref(),
//         )?
//         .into())
//     }

//     fn erf(&self) -> std::result::Result<Self::Output, TensorError> {
//         Ok(_Tensor::<T, Cpu, DEVICE>::erf(self.inner.as_ref())?.into())
//     }

//     fn gelu(&self) -> std::result::Result<Self::Output, TensorError> {
//         Ok(_Tensor::<T, Cpu, DEVICE>::gelu(self.inner.as_ref())?.into())
//     }

//     fn gelu_<U>(&self, out: U) -> std::result::Result<Self::Output, TensorError>
//     where
//         U: Borrow<Self::InplaceOutput>,
//     {
//         Ok(
//             _Tensor::<T, Cpu, DEVICE>::gelu_(self.inner.as_ref(), out.borrow().inner.as_ref())?
//                 .into(),
//         )
//     }

//     fn selu<U>(&self, alpha: U, gamma: U) -> std::result::Result<Self::Output, TensorError>
//     where
//         U: Into<Option<Self::OutputMeta>>,
//     {
//         Ok(_Tensor::<T, Cpu, DEVICE>::selu(self.inner.as_ref(), alpha, gamma)?.into())
//     }

//     fn selu_<U>(
//         &self,
//         alpha: Option<Self::OutputMeta>,
//         gamma: Option<Self::OutputMeta>,
//         out: U,
//     ) -> std::result::Result<Self::Output, TensorError>
//     where
//         U: Borrow<Self::InplaceOutput>,
//     {
//         Ok(_Tensor::<T, Cpu, DEVICE>::selu_(
//             self.inner.as_ref(),
//             alpha,
//             gamma,
//             out.borrow().inner.as_ref(),
//         )?
//         .into())
//     }

//     fn hard_sigmoid(&self) -> std::result::Result<Self::Output, TensorError> {
//         Ok(_Tensor::<T, Cpu, DEVICE>::hard_sigmoid(self.inner.as_ref())?.into())
//     }

//     fn hard_sigmoid_<U>(&self, out: U) -> std::result::Result<Self::Output, TensorError>
//     where
//         U: Borrow<Self::InplaceOutput>,
//     {
//         Ok(_Tensor::<T, Cpu, DEVICE>::hard_sigmoid_(
//             self.inner.as_ref(),
//             out.borrow().inner.as_ref(),
//         )?
//         .into())
//     }

//     fn hard_swish(&self) -> std::result::Result<Self::Output, TensorError> {
//         Ok(_Tensor::<T, Cpu, DEVICE>::hard_swish(self.inner.as_ref())?.into())
//     }

//     fn hard_swish_<U>(&self, out: U) -> std::result::Result<Self::Output, TensorError>
//     where
//         U: Borrow<Self::InplaceOutput>,
//     {
//         Ok(_Tensor::<T, Cpu, DEVICE>::hard_swish_(
//             self.inner.as_ref(),
//             out.borrow().inner.as_ref(),
//         )?
//         .into())
//     }

//     fn softplus(&self) -> std::result::Result<Self::Output, TensorError> {
//         Ok(_Tensor::<T, Cpu, DEVICE>::softplus(self.inner.as_ref())?.into())
//     }

//     fn softplus_<U>(&self, out: U) -> std::result::Result<Self::Output, TensorError>
//     where
//         U: Borrow<Self::InplaceOutput>,
//     {
//         Ok(
//             _Tensor::<T, Cpu, DEVICE>::softplus_(self.inner.as_ref(), out.borrow().inner.as_ref())?
//                 .into(),
//         )
//     }

//     fn softsign(&self) -> std::result::Result<Self::Output, TensorError> {
//         Ok(_Tensor::<T, Cpu, DEVICE>::softsign(self.inner.as_ref())?.into())
//     }

//     fn softsign_<U>(&self, out: U) -> std::result::Result<Self::Output, TensorError>
//     where
//         U: Borrow<Self::InplaceOutput>,
//     {
//         Ok(
//             _Tensor::<T, Cpu, DEVICE>::softsign_(self.inner.as_ref(), out.borrow().inner.as_ref())?
//                 .into(),
//         )
//     }

//     fn mish(&self) -> std::result::Result<Self::Output, TensorError> {
//         Ok(_Tensor::<T, Cpu, DEVICE>::mish(self.inner.as_ref())?.into())
//     }

//     fn mish_<U>(&self, out: U) -> std::result::Result<Self::Output, TensorError>
//     where
//         U: Borrow<Self::InplaceOutput>,
//     {
//         Ok(
//             _Tensor::<T, Cpu, DEVICE>::mish_(self.inner.as_ref(), out.borrow().inner.as_ref())?
//                 .into(),
//         )
//     }

//     fn cbrt(&self) -> std::result::Result<Self::Output, TensorError> {
//         Ok(_Tensor::<T, Cpu, DEVICE>::cbrt(self.inner.as_ref())?.into())
//     }

//     fn cbrt_<U>(&self, out: U) -> std::result::Result<Self::Output, TensorError>
//     where
//         U: Borrow<Self::InplaceOutput>,
//     {
//         Ok(
//             _Tensor::<T, Cpu, DEVICE>::cbrt_(self.inner.as_ref(), out.borrow().inner.as_ref())?
//                 .into(),
//         )
//     }
// }

// impl<T: CommonBounds, const DEVICE: usize> FloatUnaryOps for DiffTensor<T, Cpu, DEVICE> {
//     type Output = DiffTensor<T, Cpu, DEVICE>;

//     type InplaceOutput = Tensor<T, Cpu, DEVICE>;

//     type OutputMeta = T;

//     fn sin(&self) -> std::result::Result<Self::Output, TensorError> {
//         todo!()
//     }

//     fn sin_<U>(&self, out: U) -> std::result::Result<Self::InplaceOutput, TensorError>
//     where
//         U: Borrow<Self::InplaceOutput>,
//     {
//         todo!()
//     }

//     fn cos(&self) -> std::result::Result<Self::Output, TensorError> {
//         todo!()
//     }

//     fn tan(&self) -> std::result::Result<Self::Output, TensorError> {
//         todo!()
//     }

//     fn asin(&self) -> std::result::Result<Self::Output, TensorError> {
//         todo!()
//     }

//     fn acos(&self) -> std::result::Result<Self::Output, TensorError> {
//         todo!()
//     }

//     fn atan(&self) -> std::result::Result<Self::Output, TensorError> {
//         todo!()
//     }

//     fn sinh(&self) -> std::result::Result<Self::Output, TensorError> {
//         todo!()
//     }

//     fn cosh(&self) -> std::result::Result<Self::Output, TensorError> {
//         todo!()
//     }

//     fn tanh(&self) -> std::result::Result<Self::Output, TensorError> {
//         todo!()
//     }

//     fn asinh(&self) -> std::result::Result<Self::Output, TensorError> {
//         todo!()
//     }

//     fn acosh(&self) -> std::result::Result<Self::Output, TensorError> {
//         todo!()
//     }

//     fn atanh(&self) -> std::result::Result<Self::Output, TensorError> {
//         todo!()
//     }

//     fn cos_<U>(&self, out: U) -> std::result::Result<Self::InplaceOutput, TensorError>
//     where
//         U: Borrow<Self::InplaceOutput>,
//     {
//         todo!()
//     }

//     fn tan_<U>(&self, out: U) -> std::result::Result<Self::InplaceOutput, TensorError>
//     where
//         U: Borrow<Self::InplaceOutput>,
//     {
//         todo!()
//     }

//     fn asin_<U>(&self, out: U) -> std::result::Result<Self::InplaceOutput, TensorError>
//     where
//         U: Borrow<Self::InplaceOutput>,
//     {
//         todo!()
//     }

//     fn acos_<U>(&self, out: U) -> std::result::Result<Self::InplaceOutput, TensorError>
//     where
//         U: Borrow<Self::InplaceOutput>,
//     {
//         todo!()
//     }

//     fn atan_<U>(&self, out: U) -> std::result::Result<Self::InplaceOutput, TensorError>
//     where
//         U: Borrow<Self::InplaceOutput>,
//     {
//         todo!()
//     }

//     fn sinh_<U>(&self, out: U) -> std::result::Result<Self::InplaceOutput, TensorError>
//     where
//         U: Borrow<Self::InplaceOutput>,
//     {
//         todo!()
//     }

//     fn cosh_<U>(&self, out: U) -> std::result::Result<Self::InplaceOutput, TensorError>
//     where
//         U: Borrow<Self::InplaceOutput>,
//     {
//         todo!()
//     }

//     fn tanh_<U>(&self, out: U) -> std::result::Result<Self::InplaceOutput, TensorError>
//     where
//         U: Borrow<Self::InplaceOutput>,
//     {
//         todo!()
//     }

//     fn asinh_<U>(&self, out: U) -> std::result::Result<Self::InplaceOutput, TensorError>
//     where
//         U: Borrow<Self::InplaceOutput>,
//     {
//         todo!()
//     }

//     fn acosh_<U>(&self, out: U) -> std::result::Result<Self::InplaceOutput, TensorError>
//     where
//         U: Borrow<Self::InplaceOutput>,
//     {
//         todo!()
//     }

//     fn atanh_<U>(&self, out: U) -> std::result::Result<Self::InplaceOutput, TensorError>
//     where
//         U: Borrow<Self::InplaceOutput>,
//     {
//         todo!()
//     }

//     fn exp(&self) -> std::result::Result<Self::Output, TensorError> {
//         todo!()
//     }

//     fn exp_<U>(&self, out: U) -> std::result::Result<Self::InplaceOutput, TensorError>
//     where
//         U: Borrow<Self::InplaceOutput>,
//     {
//         todo!()
//     }

//     fn exp2(&self) -> std::result::Result<Self::Output, TensorError> {
//         todo!()
//     }

//     fn exp2_<U>(&self, out: U) -> std::result::Result<Self::InplaceOutput, TensorError>
//     where
//         U: Borrow<Self::InplaceOutput>,
//     {
//         todo!()
//     }

//     fn sqrt(&self) -> std::result::Result<Self::Output, TensorError> {
//         todo!()
//     }

//     fn sqrt_<U>(&self, out: U) -> std::result::Result<Self::InplaceOutput, TensorError>
//     where
//         U: Borrow<Self::InplaceOutput>,
//     {
//         todo!()
//     }

//     fn recip(&self) -> std::result::Result<Self::Output, TensorError> {
//         todo!()
//     }

//     fn recip_<U>(&self, out: U) -> std::result::Result<Self::InplaceOutput, TensorError>
//     where
//         U: Borrow<Self::InplaceOutput>,
//     {
//         todo!()
//     }

//     fn ln(&self) -> std::result::Result<Self::Output, TensorError> {
//         todo!()
//     }

//     fn ln_<U>(&self, out: U) -> std::result::Result<Self::InplaceOutput, TensorError>
//     where
//         U: Borrow<Self::InplaceOutput>,
//     {
//         todo!()
//     }

//     fn log2(&self) -> std::result::Result<Self::Output, TensorError> {
//         todo!()
//     }

//     fn log2_<U>(&self, out: U) -> std::result::Result<Self::InplaceOutput, TensorError>
//     where
//         U: Borrow<Self::InplaceOutput>,
//     {
//         todo!()
//     }

//     fn log10(&self) -> std::result::Result<Self::Output, TensorError> {
//         todo!()
//     }

//     fn log10_<U>(&self, out: U) -> std::result::Result<Self::InplaceOutput, TensorError>
//     where
//         U: Borrow<Self::InplaceOutput>,
//     {
//         todo!()
//     }

//     fn celu(&self, alpha: Self::OutputMeta) -> std::result::Result<Self::Output, TensorError> {
//         todo!()
//     }

//     fn celu_<U>(
//         &self,
//         alpha: Self::OutputMeta,
//         out: U,
//     ) -> std::result::Result<Self::InplaceOutput, TensorError>
//     where
//         U: Borrow<Self::InplaceOutput>,
//     {
//         todo!()
//     }

//     fn sigmoid(&self) -> std::result::Result<Self::Output, TensorError> {
//         todo!()
//     }

//     fn sigmoid_<U>(&self, out: U) -> std::result::Result<Self::InplaceOutput, TensorError>
//     where
//         U: Borrow<Self::InplaceOutput>,
//     {
//         todo!()
//     }

//     fn elu(&self, alpha: Self::OutputMeta) -> std::result::Result<Self::Output, TensorError> {
//         todo!()
//     }

//     fn elu_<U>(
//         &self,
//         alpha: Self::OutputMeta,
//         out: U,
//     ) -> std::result::Result<Self::InplaceOutput, TensorError>
//     where
//         U: Borrow<Self::InplaceOutput>,
//     {
//         todo!()
//     }

//     fn erf(&self) -> std::result::Result<Self::Output, TensorError> {
//         todo!()
//     }

//     fn gelu(&self) -> std::result::Result<Self::Output, TensorError> {
//         todo!()
//     }

//     fn gelu_<U>(&self, out: U) -> std::result::Result<Self::InplaceOutput, TensorError>
//     where
//         U: Borrow<Self::InplaceOutput>,
//     {
//         todo!()
//     }

//     fn selu<U>(&self, alpha: U, gamma: U) -> std::result::Result<Self::Output, TensorError>
//     where
//         U: Into<Option<Self::OutputMeta>>,
//     {
//         todo!()
//     }

//     fn selu_<U>(
//         &self,
//         alpha: Option<Self::OutputMeta>,
//         gamma: Option<Self::OutputMeta>,
//         out: U,
//     ) -> std::result::Result<Self::InplaceOutput, TensorError>
//     where
//         U: Borrow<Self::InplaceOutput>,
//     {
//         todo!()
//     }

//     fn hard_sigmoid(&self) -> std::result::Result<Self::Output, TensorError> {
//         todo!()
//     }

//     fn hard_sigmoid_<U>(&self, out: U) -> std::result::Result<Self::InplaceOutput, TensorError>
//     where
//         U: Borrow<Self::InplaceOutput>,
//     {
//         todo!()
//     }

//     fn hard_swish(&self) -> std::result::Result<Self::Output, TensorError> {
//         todo!()
//     }

//     fn hard_swish_<U>(&self, out: U) -> std::result::Result<Self::InplaceOutput, TensorError>
//     where
//         U: Borrow<Self::InplaceOutput>,
//     {
//         todo!()
//     }

//     fn softplus(&self) -> std::result::Result<Self::Output, TensorError> {
//         todo!()
//     }

//     fn softplus_<U>(&self, out: U) -> std::result::Result<Self::InplaceOutput, TensorError>
//     where
//         U: Borrow<Self::InplaceOutput>,
//     {
//         todo!()
//     }

//     fn softsign(&self) -> std::result::Result<Self::Output, TensorError> {
//         todo!()
//     }

//     fn softsign_<U>(&self, out: U) -> std::result::Result<Self::InplaceOutput, TensorError>
//     where
//         U: Borrow<Self::InplaceOutput>,
//     {
//         todo!()
//     }

//     fn mish(&self) -> std::result::Result<Self::Output, TensorError> {
//         todo!()
//     }

//     fn mish_<U>(&self, out: U) -> std::result::Result<Self::InplaceOutput, TensorError>
//     where
//         U: Borrow<Self::InplaceOutput>,
//     {
//         todo!()
//     }

//     fn cbrt(&self) -> std::result::Result<Self::Output, TensorError> {
//         todo!()
//     }

//     fn cbrt_<U>(&self, out: U) -> std::result::Result<Self::InplaceOutput, TensorError>
//     where
//         U: Borrow<Self::InplaceOutput>,
//     {
//         todo!()
//     }
// }<|MERGE_RESOLUTION|>--- conflicted
+++ resolved
@@ -3,25 +3,11 @@
 use tensor_common::error::base::TensorError;
 use tensor_iterator::{iterator_traits::ParStridedIteratorZip, TensorIterator};
 use tensor_traits::{CommonBounds, FloatUnaryOps};
-<<<<<<< HEAD
-use tensor_types::{
-    dtype::TypeCommon,
-    into_scalar::IntoScalar,
-    type_promote::{FloatOutUnary, NormalOut},
-};
-
-use crate::{
-    backend::Cpu,
-    ops::cpu::{
-        tensor_internal::float_out_unary::FloatUnaryType, utils::diff::diff_utils::handle_grad,
-    },
-=======
 use tensor_types::{dtype::TypeCommon, into_scalar::IntoScalar, type_promote::{FloatOutUnary, NormalOut}};
 
 use crate::{
     backend::Cpu,
     ops::cpu::{tensor_internal::float_out_unary::FloatUnaryType, utils::diff::diff_utils::handle_grad},
->>>>>>> 6cc46ef8
     tensor::{DiffTensor, Tensor},
     tensor_base::_Tensor,
 };
@@ -492,11 +478,7 @@
 impl<T: CommonBounds, const DEVICE: usize> FloatUnaryOps for DiffTensor<T, Cpu, DEVICE>
 where
     T: FloatOutUnary,
-<<<<<<< HEAD
     FloatUnaryType<T>: CommonBounds+FloatOutUnary<Output = <T as FloatOutUnary>::Output> + IntoScalar<T>,
-=======
-    FloatUnaryType<T>: CommonBounds + IntoScalar<T>,
->>>>>>> 6cc46ef8
     f64: IntoScalar<<T as FloatOutUnary>::Output>,
     T::Vec: FloatOutUnary<Output = <FloatUnaryType<T> as TypeCommon>::Vec>,
 {
@@ -523,11 +505,7 @@
                         .strided_map(|(res, (g, x))| {
                             *res = g._mul(x._cos()).into_scalar();
                         })
-<<<<<<< HEAD
                         .collect::<_Tensor<FloatUnaryType<T>, Cpu, DEVICE>>();
-=======
-                        .collect::<_Tensor<T, Cpu, DEVICE>>();
->>>>>>> 6cc46ef8
                     handle_grad(&mut operand, new_grad.into(), &[])?;
                     Ok(false)
                 },
