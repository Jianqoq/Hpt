--- conflicted
+++ resolved
@@ -1,21 +1,13 @@
 use std::borrow::Borrow;
 
 use crate::{
-<<<<<<< HEAD
-    ops::cpu::tensor_internal::normal_out_unary::NormalType, tensor::Tensor, tensor_base::_Tensor,
-=======
     ops::cpu::tensor_internal::normal_out_unary::NormalType, tensor::Tensor, tensor_base::_Tensor, Cpu,
->>>>>>> 6cc46ef8
 };
 use tensor_common::error::base::TensorError;
 use tensor_traits::{CommonBounds, NormalUaryOps, TensorLike};
 use tensor_types::{into_scalar::IntoScalar, type_promote::NormalOutUnary};
 
-<<<<<<< HEAD
-impl<T> NormalUaryOps for Tensor<T>
-=======
 impl<T, const DEVICE: usize> NormalUaryOps for Tensor<T, Cpu, DEVICE>
->>>>>>> 6cc46ef8
 where
     T: CommonBounds + IntoScalar<T>,
     NormalType<T>: CommonBounds,
@@ -54,11 +46,7 @@
     where
         U: Borrow<Self::InplaceOutput>,
     {
-<<<<<<< HEAD
-        Ok(_Tensor::floor_(self.inner.as_ref(), out.borrow().inner.as_ref())?.into())
-=======
         Ok(_Tensor::<T, Cpu, DEVICE>::floor_(self.inner.as_ref(), out.borrow().inner.as_ref())?.into())
->>>>>>> 6cc46ef8
     }
 
     /// Computes the element-wise square of the tensor.
@@ -87,11 +75,7 @@
     where
         U: Borrow<Self::InplaceOutput>,
     {
-<<<<<<< HEAD
-        Ok(_Tensor::square_(self.inner.as_ref(), out.borrow().inner.as_ref())?.into())
-=======
         Ok(_Tensor::<T, Cpu, DEVICE>::square_(self.inner.as_ref(), out.borrow().inner.as_ref())?.into())
->>>>>>> 6cc46ef8
     }
 
     /// Computes the element-wise absolute value of the tensor.
@@ -126,11 +110,7 @@
     where
         U: Borrow<Self::InplaceOutput>,
     {
-<<<<<<< HEAD
-        Ok(_Tensor::abs_(self.inner.as_ref(), out.borrow().inner.as_ref())?.into())
-=======
         Ok(_Tensor::<T, Cpu, DEVICE>::abs_(self.inner.as_ref(), out.borrow().inner.as_ref())?.into())
->>>>>>> 6cc46ef8
     }
 
     /// Computes the element-wise ceiling of the tensor.
@@ -164,11 +144,7 @@
     where
         U: Borrow<Self::InplaceOutput>,
     {
-<<<<<<< HEAD
-        Ok(_Tensor::ceil_(self.inner.as_ref(), out.borrow().inner.as_ref())?.into())
-=======
         Ok(_Tensor::<T, Cpu, DEVICE>::ceil_(self.inner.as_ref(), out.borrow().inner.as_ref())?.into())
->>>>>>> 6cc46ef8
     }
 
     /// Computes the element-wise sign of the tensor.
@@ -205,11 +181,7 @@
     where
         U: Borrow<Self::InplaceOutput>,
     {
-<<<<<<< HEAD
-        Ok(_Tensor::sign_(self.inner.as_ref(), out.borrow().inner.as_ref())?.into())
-=======
         Ok(_Tensor::<T, Cpu, DEVICE>::sign_(self.inner.as_ref(), out.borrow().inner.as_ref())?.into())
->>>>>>> 6cc46ef8
     }
 
     /// Clips (limits) the values of the tensor between the specified `min` and `max`.
@@ -240,11 +212,7 @@
         min: Self::OutputMeta,
         max: Self::OutputMeta,
     ) -> std::result::Result<Self::Output, TensorError> {
-<<<<<<< HEAD
-        Ok(_Tensor::clamp(self.inner.as_ref(), min, max)?.into())
-=======
         Ok(_Tensor::<T, Cpu, DEVICE>::clamp(self.inner.as_ref(), min, max)?.into())
->>>>>>> 6cc46ef8
     }
 
     fn clamp_<U>(
@@ -290,11 +258,7 @@
     where
         U: Borrow<Self::InplaceOutput>,
     {
-<<<<<<< HEAD
-        Ok(_Tensor::round_(self.inner.as_ref(), out.borrow().inner.as_ref())?.into())
-=======
         Ok(_Tensor::<T, Cpu, DEVICE>::round_(self.inner.as_ref(), out.borrow().inner.as_ref())?.into())
->>>>>>> 6cc46ef8
     }
 
     fn neg(&self) -> std::result::Result<Self::Output, TensorError> {
@@ -305,11 +269,7 @@
     where
         U: Borrow<Self::InplaceOutput>,
     {
-<<<<<<< HEAD
-        Ok(_Tensor::neg_(self.inner.as_ref(), out.borrow().inner.as_ref())?.into())
-=======
         Ok(_Tensor::<T, Cpu, DEVICE>::neg_(self.inner.as_ref(), out.borrow().inner.as_ref())?.into())
->>>>>>> 6cc46ef8
     }
 
     fn relu(&self) -> std::result::Result<Self::Output, TensorError> {
@@ -320,22 +280,14 @@
     where
         U: Borrow<Self::InplaceOutput>,
     {
-<<<<<<< HEAD
-        Ok(_Tensor::relu_(self.inner.as_ref(), out.borrow().inner.as_ref())?.into())
-=======
         Ok(_Tensor::<T, Cpu, DEVICE>::relu_(self.inner.as_ref(), out.borrow().inner.as_ref())?.into())
->>>>>>> 6cc46ef8
     }
 
     fn leaky_relu(
         &self,
         alpha: Self::OutputMeta,
     ) -> std::result::Result<Self::Output, TensorError> {
-<<<<<<< HEAD
-        Ok(_Tensor::leaky_relu(self.inner.as_ref(), alpha)?.into())
-=======
         Ok(_Tensor::<T, Cpu, DEVICE>::leaky_relu(self.inner.as_ref(), alpha)?.into())
->>>>>>> 6cc46ef8
     }
 
     fn leaky_relu_<U>(
@@ -357,10 +309,6 @@
     where
         U: Borrow<Self::InplaceOutput>,
     {
-<<<<<<< HEAD
-        Ok(_Tensor::relu6_(self.inner.as_ref(), out.borrow().inner.as_ref())?.into())
-=======
         Ok(_Tensor::<T, Cpu, DEVICE>::relu6_(self.inner.as_ref(), out.borrow().inner.as_ref())?.into())
->>>>>>> 6cc46ef8
     }
 }