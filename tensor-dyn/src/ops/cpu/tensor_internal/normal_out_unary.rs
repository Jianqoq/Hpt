use std::borrow::Borrow;
use tensor_common::error::base::TensorError;
use tensor_traits::{ CommonBounds, NormalUaryOps, TensorLike };
use tensor_types::{ traits::VecTrait, type_promote::{ NormalOut, NormalOutUnary } };

use crate::{ ops::cpu::utils::unary::unary::unary_fn_with_out, tensor_base::_Tensor, Cpu };

pub(crate) type NormalType<T> = <T as NormalOut>::Output;

impl<T, const DEVICE: usize> NormalUaryOps
    for _Tensor<T, Cpu, DEVICE>
    where
        T: CommonBounds,
        T::Vec: NormalOutUnary,
        T: NormalOutUnary,
<<<<<<< HEAD
        _Tensor<NormalType<T>>: TensorLike<NormalType<T>>
=======
        _Tensor<NormalType<T>, Cpu, DEVICE>: TensorLike<NormalType<T>>
>>>>>>> 6cc46ef8
{
    type Output = _Tensor<NormalType<T>, Cpu, DEVICE>;

    type InplaceOutput = _Tensor<NormalType<T>, Cpu, DEVICE>;

    type OutputMeta = NormalType<T>;

    fn floor(&self) -> std::result::Result<Self::Output, TensorError> {
        unary_fn_with_out(
            self,
            |x| x._floor(),
            |x| x._floor(),
            None::<Self::Output>
        )
    }

    fn floor_<U>(&self, out: U) -> std::result::Result<Self::Output, TensorError> where U: Borrow<Self::InplaceOutput> {
        unary_fn_with_out(
            self,
            |x| x._floor(),
            |x| x._floor(),
            Some(out)
        )
    }

    fn square(&self) -> std::result::Result<Self::Output, TensorError> {
        unary_fn_with_out(
            self,
            |x| x._square(),
            |x| x._square(),
            None::<Self::Output>
        )
    }

    fn square_<U>(&self, out: U) -> std::result::Result<Self::Output, TensorError>
        where U: Borrow<Self::InplaceOutput>
    {
        unary_fn_with_out(
            self,
            |x| x._square(),
            |x| x._square(),
            Some(out)
        )
    }

    fn abs(&self) -> std::result::Result<Self::Output, TensorError> {
        unary_fn_with_out(
            self,
            |x| x._abs(),
            |x| x._abs(),
            None::<Self::Output>
        )
    }

    fn abs_<U>(&self, out: U) -> std::result::Result<Self::Output, TensorError> where U: Borrow<Self::InplaceOutput> {
        unary_fn_with_out(
            self,
            |x| x._abs(),
            |x| x._abs(),
            Some(out)
        )
    }

    fn ceil(&self) -> std::result::Result<Self::Output, TensorError> {
        unary_fn_with_out(
            self,
            |x| x._ceil(),
            |x| x._ceil(),
            None::<Self::Output>
        )
    }
    fn ceil_<U>(&self, out: U) -> std::result::Result<Self::Output, TensorError>
        where U: Borrow<Self::InplaceOutput>
    {
        unary_fn_with_out(
            self,
            |x| x._ceil(),
            |x| x._ceil(),
            Some(out)
        )
    }

    fn sign(&self) -> std::result::Result<Self::Output, TensorError> {
        unary_fn_with_out(
            self,
            |x| x._signum(),
            |x| x._signum(),
            None::<Self::Output>
        )
    }
    fn sign_<U>(&self, out: U) -> std::result::Result<Self::Output, TensorError>
        where U: Borrow<Self::InplaceOutput>
    {
        unary_fn_with_out(
            self,
            |x| x._signum(),
            |x| x._signum(),
            Some(out)
        )
    }
    fn clamp(
        &self,
        min: NormalType<T>,
        max: NormalType<T>
    ) -> std::result::Result<Self::Output, TensorError> {
        let min_vec = T::Vec::splat(min);
        let max_vec = T::Vec::splat(max);
        unary_fn_with_out(
            self,
            |x| x._clamp(min_vec, max_vec),
            |x| <T as NormalOut<T>>::_clamp(x, min, max),
            None::<Self::Output>
        )
    }
    fn clamp_<U>(
        &self,
        min: NormalType<T>,
        max: NormalType<T>,
        out: U
    ) -> std::result::Result<Self::Output, TensorError>
        where U: Borrow<Self::InplaceOutput>
    {
        let min_vec = T::Vec::splat(min);
        let max_vec = T::Vec::splat(max);
        unary_fn_with_out(
            self,
            |x| x._clamp(min_vec, max_vec),
            |x| <T as NormalOut<T>>::_clamp(x, min, max),
            Some(out)
        )
    }
    fn round(&self) -> std::result::Result<Self::Output, TensorError> {
        unary_fn_with_out(
            self,
            |x| x._round(),
            |x| x._round(),
            None::<Self::Output>
        )
    }
    fn round_<U>(&self, out: U) -> std::result::Result<Self::Output, TensorError>
        where U: Borrow<Self::InplaceOutput>
    {
        unary_fn_with_out(
            self,
            |x| x._round(),
            |x| x._round(),
            Some(out)
        )
    }

    fn neg(&self) -> std::result::Result<Self::Output, TensorError> {
        unary_fn_with_out(
            self,
            |x| x._neg(),
            |x| x._neg(),
            None::<Self::Output>
        )
    }

    fn neg_<U>(&self, out: U) -> std::result::Result<Self::Output, TensorError>
        where U: Borrow<Self::InplaceOutput>
    {
        unary_fn_with_out(
            self,
            |x| x._neg(),
            |x| x._neg(),
            Some(out)
        )
    }

    fn relu(&self) -> std::result::Result<Self::Output, TensorError> {
        unary_fn_with_out(
            self,
            |x| x._relu(),
            |x| x._relu(),
            None::<Self::Output>
        )
    }

    fn relu_<U>(&self, out: U) -> std::result::Result<Self::Output, TensorError> where U: Borrow<Self::InplaceOutput> {
        unary_fn_with_out(
            self,
            |x| x._relu(),
            |x| x._relu(),
            Some(out)
        )
    }

    fn leaky_relu(&self, alpha: Self::OutputMeta) -> std::result::Result<Self::Output, TensorError> {
        let alpha_vec = T::Vec::splat(alpha);
<<<<<<< HEAD
        unary_fn_with_out_simd(
=======
        unary_fn_with_out(
>>>>>>> 6cc46ef8
            self,
            |x| x._leaky_relu(alpha_vec),
            |x| x._leaky_relu(alpha),
            None::<Self::Output>
        )
    }

    fn leaky_relu_<U>(&self, alpha: Self::OutputMeta, out: U) -> std::result::Result<Self::Output, TensorError>
        where U: Borrow<Self::InplaceOutput>
    {
        let alpha_vec = T::Vec::splat(alpha);
<<<<<<< HEAD
        unary_fn_with_out_simd(
=======
        unary_fn_with_out(
>>>>>>> 6cc46ef8
            self,
            |x| x._leaky_relu(alpha_vec),
            |x| x._leaky_relu(alpha),
            Some(out)
        )
    }

    fn relu6(&self) -> std::result::Result<Self::Output, TensorError> {
        unary_fn_with_out(
            self,
            |x| x._relu6(),
            |x| x._relu6(),
            None::<Self::Output>
        )
    }

    fn relu6_<U>(&self, out: U) -> std::result::Result<Self::Output, TensorError> where U: Borrow<Self::InplaceOutput> {
        unary_fn_with_out(
            self,
            |x| x._relu6(),
            |x| x._relu6(),
            Some(out)
        )
    }
}<|MERGE_RESOLUTION|>--- conflicted
+++ resolved
@@ -13,11 +13,7 @@
         T: CommonBounds,
         T::Vec: NormalOutUnary,
         T: NormalOutUnary,
-<<<<<<< HEAD
-        _Tensor<NormalType<T>>: TensorLike<NormalType<T>>
-=======
         _Tensor<NormalType<T>, Cpu, DEVICE>: TensorLike<NormalType<T>>
->>>>>>> 6cc46ef8
 {
     type Output = _Tensor<NormalType<T>, Cpu, DEVICE>;
 
@@ -208,11 +204,7 @@
 
     fn leaky_relu(&self, alpha: Self::OutputMeta) -> std::result::Result<Self::Output, TensorError> {
         let alpha_vec = T::Vec::splat(alpha);
-<<<<<<< HEAD
-        unary_fn_with_out_simd(
-=======
-        unary_fn_with_out(
->>>>>>> 6cc46ef8
+        unary_fn_with_out(
             self,
             |x| x._leaky_relu(alpha_vec),
             |x| x._leaky_relu(alpha),
@@ -224,11 +216,7 @@
         where U: Borrow<Self::InplaceOutput>
     {
         let alpha_vec = T::Vec::splat(alpha);
-<<<<<<< HEAD
-        unary_fn_with_out_simd(
-=======
-        unary_fn_with_out(
->>>>>>> 6cc46ef8
+        unary_fn_with_out(
             self,
             |x| x._leaky_relu(alpha_vec),
             |x| x._leaky_relu(alpha),
