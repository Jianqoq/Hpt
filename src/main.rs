--- conflicted
+++ resolved
@@ -20,7 +20,6 @@
 fn main() -> anyhow::Result<()> {
     set_num_threads(8);
     let kernel = _Tensor::<f32>
-<<<<<<< HEAD
         ::arange(0, 16 * 1024 * 3 * 3)?
         .reshape([16, 1024, 3, 3])?
         .permute([1, 2, 3, 0])?
@@ -39,27 +38,6 @@
     for _ in 0..10 {
         let _: _Tensor<f32> = a
             .iconv2d(
-=======
-        ::randn(&[OUT_CHANNEL * IN_CHANNEL * KERNEL_HEIGHT * KERNEL_WIDTH])?
-        .reshape([OUT_CHANNEL as i64, IN_CHANNEL as i64, KERNEL_HEIGHT as i64, KERNEL_WIDTH as i64])?
-        .permute([2, 3, 1, 0])?
-        .contiguous()?;
-    let a = _Tensor::<f32>
-        ::randn( &[BATCH * IN_CHANNEL * IMG_HEIGHT * IMG_WIDTH])?
-        .reshape([BATCH as i64, IN_CHANNEL as i64, IMG_HEIGHT as i64, IMG_WIDTH as i64])?
-        .permute([0, 2, 3, 1])?
-        .contiguous()?;
-    let mut config = Conv2dConfig::<f32>::new(OUT_CHANNEL as i64, IN_CHANNEL as i64, [KERNEL_HEIGHT as i64, KERNEL_WIDTH as i64], KernelParamAlgo::Greedy);
-    // println!("config: {:?}", config);
-    {
-        let now = std::time::Instant::now();
-    config.set_ci_block_size(4096 as i64);
-    // config.set_co_block_size(16);
-    for _ in 0..5 {
-        println!("running");
-        let res = a
-            .conv2d(
->>>>>>> 79bfb393
                 &kernel,
                 [1, 1],
                 [
