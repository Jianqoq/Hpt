--- conflicted
+++ resolved
@@ -1,16 +1,3 @@
-<<<<<<< HEAD
-use tensor_dyn::{Tensor, TensorError, WindowOps};
-fn main() -> Result<(), TensorError> {
-    // Create a periodic Blackman window of length 5
-    let a = Tensor::<f32>::blackman_window(5, true)?;
-    println!("{}", a);
-    // [-0.0000, 0.2008, 0.8492, 0.8492, 0.2008]
-
-    // Create a symmetric Blackman window of length 5
-    let b = Tensor::<f32>::blackman_window(5, false)?;
-    println!("{}", b);
-    // [-0.0000, 0.3400, 1.0000, 0.3400]
-=======
 use std::collections::HashMap;
 
 use rayon::iter::ParallelIterator;
@@ -224,7 +211,6 @@
         }
 
         let attn_weights = scores.softmax(-1)?;
->>>>>>> 6cc46ef8
 
         let output = attn_weights.matmul(v)?;
 
