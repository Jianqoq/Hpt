
[package]
name = "e_tensor"
version = "0.0.17"
edition = "2021"
license = "MIT OR Apache-2.0"

[workspace]
members = [
    "hpt-allocator",
    "hpt-common",
    "hpt",
    "hpt-traits",
    "hpt-types",
    "hpt-macros",
    "hpt-iterator",
    "hpt-display",
    "hpt-bench",
    "hpt-tests",
    "hpt-dataloader",
    "hpt-codegen",
    "hpt-cudakernels",
    "hpt-examples",
]

exclude = [
    "hpt-bench",
    "hpt-tests",
    "hpt-codegen",
    "hpt-examples",
]

[dependencies]
<<<<<<< HEAD
hpt = { path = "./hpt", features = ["track_caller"], version = "0.0.16" }
=======
hpt = { path = "./hpt", features = ["track_caller", "cuda"], version = "0.0.17" }
>>>>>>> f0581f2b
# hpt = {version = "0.0.11", features = ["cuda"]}
anyhow = "1.0.95"
# candle-core = { version = "0.8.3", features = ["mkl", "cuda"] }
# candle-kernels = "0.8.3"
# candle-nn = "0.8.2"
# [dev-dependencies]
# hpt-common = { path = "./hpt-common" }
# anyhow = "1.0.40"
# half = "2.4.1"
# tch = { version = "0.17.0", features = ["download-libtorch"] }
# rayon = "1.8.0"
# cache-size = "0.7.0"
# rust_xlsxwriter = "=0.25.0"
# num-complex = "0.4"
# regex = "1.11.1"
# num = "0.4"
# serde = "1.0.217"
# serde_json = "1.0"
# safetensors = "0.5.0"
# memmap2 = "0.9.0"
# sysinfo = "0.33.1"
# base64 = "0.22.1"

[[bin]]
name = "etensor"
path = "src/main.rs"

[profile.release]
opt-level = 0
incremental = true
debug = true
# lto = "fat"
# codegen-units = 1

[profile.dev]
opt-level = 0
incremental = true
debug = true

[profile.test]
opt-level = 0
incremental = true
debug = true<|MERGE_RESOLUTION|>--- conflicted
+++ resolved
@@ -31,11 +31,7 @@
 ]
 
 [dependencies]
-<<<<<<< HEAD
 hpt = { path = "./hpt", features = ["track_caller"], version = "0.0.16" }
-=======
-hpt = { path = "./hpt", features = ["track_caller", "cuda"], version = "0.0.17" }
->>>>>>> f0581f2b
 # hpt = {version = "0.0.11", features = ["cuda"]}
 anyhow = "1.0.95"
 # candle-core = { version = "0.8.3", features = ["mkl", "cuda"] }
